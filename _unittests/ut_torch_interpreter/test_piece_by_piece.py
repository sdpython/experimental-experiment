import ast
import unittest
import inspect
from typing import List, Optional
import torch
from experimental_experiment.ext_test_case import (
    ExtTestCase,
    hide_stdout,
    requires_torch,
    requires_transformers,
    ignore_warnings,
)
from experimental_experiment.reference import ExtendedReferenceEvaluator
from experimental_experiment.cache_helpers import make_dynamic_cache
from experimental_experiment.helpers import string_type
from onnx_diagnostic.torch_export_patches import (
    bypass_export_some_errors,
    register_additional_serialization_functions,
)
from experimental_experiment.torch_interpreter.piece_by_piece import (
    trace_execution_piece_by_piece,
    CustomOpStrategy,
    StatusExport,
    StatusExportCode,
)
from experimental_experiment.torch_interpreter.piece_by_piece_serialize import (
    choose_kwargs_for_dynamic_shapes,
    extract_names_from_schema,
    serialize_args,
    tree_spec_as_name,
    tree_spec_from_name,
)
from experimental_experiment.torch_models.llm_model_helper import (
    get_phi2,
    get_phi35_mini_instruct,
)


def traceable_local_f(x, y):
    return x.abs() + y.abs() + 1e-5


def traceable_local_f_recursive(x, y):
    return traceable_local_f(x, y)


class TestPieceByPiece(ExtTestCase):
    def test_name_status_export(self):
        st = StatusExport(StatusExportCode.NONE)
        self.assertEqual(st.status.name, "NONE")
        st = StatusExport(StatusExportCode.OK)
        self.assertEqual(st.status.name, "OK")
        st = StatusExport(StatusExportCode.OK | StatusExportCode.CHILDC)
        self.assertEqual(st.status.name, "OK_CHILDC")
        st = StatusExport(StatusExportCode.OK | StatusExportCode.CUSTOM)
        self.assertEqual(st.status.name, "OK_CUSTOM")
        st = StatusExport(StatusExportCode.FAIL)
        self.assertEqual(st.status.name, "FAIL")
        st = StatusExport(StatusExportCode.FAIL | StatusExportCode.CHILDC)
        self.assertEqual(st.status.name, "FAIL_CHILDC")
        st = StatusExport(StatusExportCode.FAIL | StatusExportCode.CUSTOM)
        self.assertEqual(st.status.name, "FAIL_CUSTOM")
        #
        st = StatusExportCode.FAIL
        self.assertEqual(st.name, "FAIL")
        st = st.remove(StatusExportCode.FAIL)
        self.assertEqual(st.name, "NONE")

    def test_serizalize_arg_1(self):
        import torch

        x = torch.randn((5, 6))
        args, kwargs = serialize_args((x,), {}, schema=None, args_names=["x", "flash_args"])
        st = string_type(args, with_shape=True)
        self.assertEqual(st, "(T1s5x6,)")

    @requires_torch("2.6")
    @hide_stdout()
    def test_trace_execution_piece_by_piece_args(self):
        import torch

        class MA(torch.nn.Module):
            def forward(self, x, y):
                return x + y

        class MM(torch.nn.Module):
            def forward(self, x, y):
                return x * y

        class MASMM(torch.nn.Module):
            def __init__(self):
                super().__init__()
                self.ma = MA()
                self.mm = MM()

            def forward(self, x, y, z):
                return self.ma(x, y) - self.mm(y, z)

        class Big(torch.nn.Module):
            def __init__(self):
                super().__init__()
                self.ma = MA()
                self.masmm = MASMM()

            def forward(self, x):
                return self.ma(x, self.masmm(x, x, x))

        big = Big()
        x = torch.randn((5, 6))
        y = big(x)
        self.assertNotEmpty(y)

        inputs = [
            ((torch.randn((5, 6)),), {}),
            ((torch.randn((6, 6)),), {}),
        ]

        diag = trace_execution_piece_by_piece(big, inputs, verbose=1)
        pretty = diag.pretty_text(with_dynamic_shape=True)
        self.assertIn("DS=", pretty)

    @requires_torch("2.6")
    @hide_stdout()
    def test_trace_execution_piece_by_piece_kwargs(self):
        import torch

        class MA(torch.nn.Module):
            def forward(self, x, y):
                return x + y

        class MM(torch.nn.Module):
            def forward(self, x, y):
                return x * y

        class MASMM(torch.nn.Module):
            def __init__(self):
                super().__init__()
                self.ma = MA()
                self.mm = MM()

            def forward(self, x, y, z):
                return self.ma(x, y=y) - self.mm(y, y=z)

        class Big(torch.nn.Module):
            def __init__(self):
                super().__init__()
                self.ma = MA()
                self.masmm = MASMM()

            def forward(self, x):
                return self.ma(x, y=self.masmm(x, x, x))

        big = Big()
        x = torch.randn((5, 6))
        y = big(x)
        self.assertNotEmpty(y)

        inputs = [
            ((torch.randn((5, 6)),), {}),
            ((torch.randn((6, 6)),), {}),
        ]

        diag = trace_execution_piece_by_piece(big, inputs, verbose=1)
        pretty = diag.pretty_text(with_dynamic_shape=True)
        self.assertIn("DS=", pretty)

    @requires_torch("2.6")
    @hide_stdout()
    def test_trace_execution_piece_by_piece_phi2(self):
        res = get_phi2(
            num_hidden_layers=2,
            input_cache=True,
            common_dynamic_shapes=True,
            intermediate_size=5120,
            batch_size=2,
        )
        model, _inputs, _inputs2, ds = (
            res["model"],
            res["inputs"],
            res["inputs2"],
            res["dynamic_shapes"],
        )
        inputs = [_inputs, _inputs2]

        diag = trace_execution_piece_by_piece(model, inputs, verbose=2)
        pretty = diag.pretty_text(with_dynamic_shape=True)
        self.assertIn("DS=", pretty)
        args, ds_found = diag.guess_dynamic_shapes()
        self.assertEqual(args, tuple())
        self.assertEqual(set(ds), set(ds_found))

        def _check(v1, v2):
            if isinstance(v1, dict):
                self.assertIsInstance(v2, dict)
                self.assertEqual(set(v1), set(v2))
                return
            if isinstance(v1, list):
                self.assertIsInstance(v2, list)
                self.assertEqual(len(v1), len(v2))
                for a, b in zip(v1, v2):
                    _check(a, b)
                return
            raise AssertionError(f"unexpected type {type(v1)}")

        for k in ds:
            _check(ds[k], ds_found[k])

    @requires_torch("2.6")
    @hide_stdout()
    def test_trace_execution_piece_by_piece_export(self):
        class MA(torch.nn.Module):
            def forward(self, x, y):
                return x + y

        class MM(torch.nn.Module):
            def forward(self, x, y):
                return x * y

        class MASMM(torch.nn.Module):
            def __init__(self):
                super().__init__()
                self.ma = MA()
                self.mm = MM()

            def forward(self, x, y, z):
                return self.ma(x, y) - self.mm(y, z)

        class Big(torch.nn.Module):
            def __init__(self):
                super().__init__()
                self.ma = MA()
                self.masmm = MASMM()

            def forward(self, x):
                return self.ma(x, self.masmm(x, x, x))

        big = Big()
        x = torch.randn((5, 6))
        y = big(x)
        self.assertNotEmpty(y)

        inputs = [
            ((torch.randn((5, 6)),), {}),
            ((torch.randn((6, 6)),), {}),
        ]

        diag = trace_execution_piece_by_piece(big, inputs)
        ep = diag.try_export(
            exporter="fx",
            use_dynamic_shapes=True,
            exporter_kwargs=dict(strict=False),
            verbose=10,
        )
        self.assertIsInstance(ep, StatusExport)
        assert hasattr(diag, "fx"), "No exported program found in diag."
        atts = [k for k in dir(diag) if k.startswith("exporter")]
        self.assertEqual(set(atts), {"exporter_discs", "exporter_outputs", "exporter_status"})

    @requires_torch("2.9", "https://github.com/pytorch/pytorch/issues/150022")
    @hide_stdout()
    def test_trace_execution_piece_by_piece_args_to_kwargs(self):
        class Model(torch.nn.Module):
            def forward(self, **kwargs):
                return kwargs["x"].abs()

        model = Model()
        x = torch.randn((5, 6))
        y = model(x=x)
        self.assertNotEmpty(y)

        inputs = [
            (tuple(), {"x": x}),
            (tuple(), {"x": torch.randn((6, 6))}),
        ]

        diag = trace_execution_piece_by_piece(model, inputs)
        ep = diag.try_export(
            exporter="fx",
            use_dynamic_shapes=True,
            exporter_kwargs=dict(strict=False),
            verbose=10,
            quiet=0,
        )
        self.assertNotEmpty(ep)
        assert hasattr(diag, "fx"), "No exported program found in diag."
        atts = [k for k in dir(diag) if k.startswith("exporter")]
        self.assertEqual(set(atts), {"exporter_discs", "exporter_outputs", "exporter_status"})
        ds = diag.guess_dynamic_shapes()
        self.assertEqual(ds, (tuple(), {"x": {0: torch.export.Dim.DYNAMIC}}))
        _a, _kw, ds = diag._move_to_kwargs(*diag.inputs[0], ds)
        self.assertEqual(ds, (tuple(), {"kwargs": {"x": {0: torch.export.Dim.DYNAMIC}}}))

    @requires_torch("2.9", "https://github.com/pytorch/pytorch/issues/150022")
    @hide_stdout()
    def test_trace_execution_piece_by_piece_args_not_to_kwargs(self):
        class Model(torch.nn.Module):
            def forward(self, x=None, **kwargs):
                return x.abs()

        model = Model()
        x = torch.randn((5, 6))
        y = model(x=x)
        self.assertNotEmpty(y)

        inputs = [
            (tuple(), {"x": x}),
            (tuple(), {"x": torch.randn((6, 6))}),
        ]

        diag = trace_execution_piece_by_piece(model, inputs)
        ep = diag.try_export(
            exporter="fx",
            use_dynamic_shapes=True,
            exporter_kwargs=dict(strict=False),
            verbose=10,
            quiet=0,
        )
        self.assertNotEmpty(ep)
        assert hasattr(diag, "fx"), "No exported program found in diag."
        atts = [k for k in dir(diag) if k.startswith("exporter")]
        self.assertEqual(set(atts), {"exporter_discs", "exporter_outputs", "exporter_status"})
        ds = diag.guess_dynamic_shapes()
        self.assertEqual(ds, (tuple(), {"x": {0: torch.export.Dim.DYNAMIC}}))
        _a, _kw, ds = diag._move_to_kwargs(*diag.inputs[0], ds)
        self.assertEqual(ds, (tuple(), {"x": {0: torch.export.Dim.DYNAMIC}}))

    @requires_torch("2.9")
    @hide_stdout()
    def test_trace_execution_piece_by_piece_args_or_not_to_kwargs(self):
        class Model(torch.nn.Module):
            def forward(self, x, y=None, **kwargs):
                return x.abs() + torch.exp(y) + torch.cos(kwargs["z"])

        model = Model()
        x = torch.randn((5, 6))
        y = torch.randn((5, 6))
        z = torch.randn((5, 6))
        w = model(x, y=y, z=z)
        self.assertNotEmpty(w)

        inputs = [
            ((x,), {"y": y, "z": z}),
            ((torch.randn((6, 6)),), {"y": torch.randn((6, 6)), "z": torch.randn((6, 6))}),
        ]

        diag = trace_execution_piece_by_piece(model, inputs)
        ep = diag.try_export(
            exporter="fx",
            use_dynamic_shapes=True,
            exporter_kwargs=dict(strict=False),
            verbose=10,
            quiet=0,
        )
        self.assertNotEmpty(ep)
        assert hasattr(diag, "fx"), "No exported program found in diag."
        atts = [k for k in dir(diag) if k.startswith("exporter")]
        self.assertEqual(set(atts), {"exporter_discs", "exporter_outputs", "exporter_status"})
        ds = diag.guess_dynamic_shapes()
        self.assertEqual(
            ds,
            (
                ({0: torch.export.Dim.DYNAMIC},),
                {"y": {0: torch.export.Dim.DYNAMIC}, "z": {0: torch.export.Dim.DYNAMIC}},
            ),
        )
        _a, _kw, ds = diag._move_to_kwargs(*diag.inputs[0], ds)
        self.assertEqual(
            ds,
            (
                tuple(),
                {
                    "x": {0: torch.export.Dim.DYNAMIC},
                    "y": {0: torch.export.Dim.DYNAMIC},
                    "kwargs": {"z": {0: torch.export.Dim.DYNAMIC}},
                },
            ),
        )

    @requires_torch("2.6")
    def test_trace_execution_piece_by_piece_piece_try_no_weight(self):
        class SubModel(torch.nn.Module):
            def forward(self, x, y):
                return x - y

        class Model(torch.nn.Module):
            def __init__(self):
                super().__init__()
                self.sub = SubModel()

            def forward(self, x):
                return self.sub(x, x * x)

        model = Model()
        x = torch.randn((5, 6))
        ds = {"x": {0: torch.export.Dim.DYNAMIC}}
        ep = torch.export.export(model, (x,), dynamic_shapes=ds)
        self.assertNotEmpty(ep)

        _forward = model.sub.forward

        def _sub_forward_(x, y):
            return _forward(x, y)

        def _symbolic_forward(x, y):
            return torch.empty_like(x)

        schema_str = "(Tensor x, Tensor y) -> Tensor"
        custom_def = torch.library.CustomOpDef(
            "test_diag_lib", "SubModel_forward", schema_str, _sub_forward_
        )
        custom_def.register_kernel("cpu")(_sub_forward_)
        custom_def._abstract_fn = _symbolic_forward

        def _new_forward(x, y):
            return torch.ops.test_diag_lib.SubModel_forward(x, y)

        model.sub.forward = _new_forward
        ep = torch.export.export(model, (x,), dynamic_shapes=ds)
        model.sub.forward = _forward
        self.assertIn("torch.ops.test_diag_lib.SubModel_forward", str(ep))

    @requires_torch("2.6")
    def test_trace_execution_piece_by_piece_piece_try_no_weight_args(self):
        class SubModel(torch.nn.Module):
            def forward(self, x, y):
                return x - y

        class Model(torch.nn.Module):
            def __init__(self):
                super().__init__()
                self.sub = SubModel()

            def forward(self, x):
                return self.sub(x, x * x)

        model = Model()
        x = torch.randn((5, 6))
        ds = {"x": {0: torch.export.Dim.DYNAMIC}}
        ep = torch.export.export(model, (x,), dynamic_shapes=ds)
        self.assertNotEmpty(ep)

        _forward = model.sub.forward

        def _sub_forward_(*args, _call_=_forward, **kwargs):
            return _call_(*args, **kwargs)

        def _symbolic_forward(*args, **kwargs):
            return torch.empty_like(args[0])

        schema_str = "(Tensor x, Tensor y) -> Tensor"
        custom_def = torch.library.CustomOpDef(
            "test_diag_lib", "SubModelK_forward", schema_str, _sub_forward_
        )
        custom_def.register_kernel("cpu")(_sub_forward_)
        custom_def._abstract_fn = _symbolic_forward

        def _new_forward(*args, _name="SubModelK_forward", **kwargs):
            f = getattr(torch.ops.test_diag_lib, _name)
            return f(*args, **kwargs)

        model.sub.forward = _new_forward
        ep = torch.export.export(model, (x,), dynamic_shapes=ds)
        model.sub.forward = _forward
        self.assertIn("torch.ops.test_diag_lib.SubModelK_forward", str(ep))

    @requires_torch("2.6")
    def test_trace_execution_piece_by_piece_piece_try_weight(self):
        class SubModel(torch.nn.Module):
            def __init__(self):
                super().__init__()
                self.weight = torch.nn.Parameter(torch.randn((1, 6)))

            def forward(self, x, y):
                return x * self.weight - y

        class Model(torch.nn.Module):
            def __init__(self):
                super().__init__()
                self.sub = SubModel()

            def forward(self, x):
                return self.sub(x, x * x)

        model = Model()
        x = torch.randn((5, 6))
        ds = {"x": {0: torch.export.Dim.DYNAMIC}}
        ep = torch.export.export(model, (x,), dynamic_shapes=ds)
        self.assertNotEmpty(ep)

        _forward = model.sub.forward

        def _sub_forward_(x, y, _call=_forward):
            return _call(x, y)

        def _symbolic_forward(x, y):
            return torch.empty_like(x)

        schema_str = "(Tensor x, Tensor y) -> Tensor"
        custom_def = torch.library.CustomOpDef(
            "test_diag_lib", "SubModelWK_forward", schema_str, _sub_forward_
        )
        custom_def.register_kernel("cpu")(_sub_forward_)
        custom_def._abstract_fn = _symbolic_forward

        def _new_forward(x, y, _name="SubModelWK_forward"):
            f = getattr(torch.ops.test_diag_lib, _name)
            return f(x, y)

        model.sub.forward = _new_forward
        ep = torch.export.export(model, (x,), dynamic_shapes=ds)
        model.sub.forward = _forward
        self.assertIn("torch.ops.test_diag_lib.SubModelWK_forward", str(ep))

    @requires_torch("2.6")
    def test_trace_execution_piece_by_piece_piece_try_weight_args(self):
        class SubModel(torch.nn.Module):
            def __init__(self):
                super().__init__()
                self.weight = torch.nn.Parameter(torch.randn((1, 6)))

            def forward(self, x, y):
                return x * self.weight - y

        class Model(torch.nn.Module):
            def __init__(self):
                super().__init__()
                self.sub = SubModel()

            def forward(self, x):
                return self.sub(x, x * x)

        model = Model()
        x = torch.randn((5, 6))
        ds = {"x": {0: torch.export.Dim.DYNAMIC}}
        ep = torch.export.export(model, (x,), dynamic_shapes=ds)
        self.assertNotEmpty(ep)

        _forward = model.sub.forward

        def _sub_forward_(*args, _call_=_forward, **kwargs):
            return _call_(*args, **kwargs)

        def _symbolic_forward(*args):
            return torch.empty_like(args[0])

        schema_str = "(Tensor x, Tensor y) -> Tensor"
        custom_def = torch.library.CustomOpDef(
            "test_diag_lib", "SubModelKAW_forward", schema_str, _sub_forward_
        )
        custom_def.register_kernel("cpu")(_sub_forward_)
        custom_def._abstract_fn = _symbolic_forward

        def _new_forward(*args, _name="SubModelKAW_forward", **kwargs):
            f = getattr(torch.ops.test_diag_lib, _name)
            return f(*args, **kwargs)

        model.sub.forward = _new_forward
        ep = torch.export.export(model, (x,), dynamic_shapes=ds)
        model.sub.forward = _forward
        self.assertIn("torch.ops.test_diag_lib.SubModelKAW_forward", str(ep))
        self.assertInOr(
            ('sub_model_kaw_forward: "f32[s0, 6]"', 'sub_model_kaw_forward: "f32[s35, 6]"'),
            str(ep),
        )

    @requires_torch("2.6")
    @hide_stdout()
    def test_trace_execution_piece_by_piece_piece_all(self):
        class SubModel(torch.nn.Module):
            def forward(self, x, y):
                return x - y

        class Model(torch.nn.Module):
            def __init__(self):
                super().__init__()
                self.sub = SubModel()

            def forward(self, x):
                return self.sub(x, x * x)

        model = Model()
        x = torch.randn((5, 6))
        y = model(x)
        self.assertNotEmpty(y)

        inputs = [
            ((torch.randn((5, 6)),), {}),
            ((torch.randn((6, 6)),), {}),
        ]

        diag = trace_execution_piece_by_piece(model, inputs)
        ep = diag.try_export(
            exporter="fx",
            use_dynamic_shapes=True,
            exporter_kwargs=dict(strict=False),
            verbose=1,
            replace_by_custom_op=CustomOpStrategy.ALWAYS,
            quiet=10,
        )
        self.assertNotEmpty(ep)
        assert hasattr(diag, "fx"), "No exported program found in diag."
        atts = [k for k in dir(diag) if k.startswith("exporter")]
        self.assertEqual(set(atts), {"exporter_discs", "exporter_outputs", "exporter_status"})
        self.assertIn("torch.ops.diag_lib.C_Model.default", str(ep.exported))
        self.assertNotEmpty(diag.forward_custom_op_schema)
        self.assertNotEmpty(diag.children[0].forward_custom_op_schema)

    @requires_torch("2.6")
    @hide_stdout()
    def test_export_piece_auto(self):
        class SubModelFail(torch.nn.Module):
            def forward(self, x):
                if x.sum() > 0:
                    return x
                return -x

        class SubModel(torch.nn.Module):
            def forward(self, x, y):
                return x - y

        class Model(torch.nn.Module):
            def __init__(self):
                super().__init__()
                self.sub = SubModel()
                self.subfail = SubModelFail()

            def forward(self, x):
                return self.sub(x, x * x) + self.subfail(x)

        model = Model()
        x = torch.randn((5, 6))
        y = model(x)
        self.assertNotEmpty(y)

        inputs = [
            ((torch.randn((5, 6)),), {}),
            ((torch.randn((6, 6)),), {}),
        ]

        diag = trace_execution_piece_by_piece(model, inputs)
        ep = diag.try_export(
            exporter="fx",
            use_dynamic_shapes=True,
            exporter_kwargs=dict(strict=False),
            verbose=2,
            replace_by_custom_op=CustomOpStrategy.ONLY_IF_FAILING,
            quiet=1,
        )
        self.assertIsInstance(ep, StatusExport)
        self.assertIsInstance(ep.exported, torch.export.ExportedProgram)
        assert hasattr(diag, "fx"), "No exported program found in diag."
        atts = [k for k in dir(diag) if k.startswith("exporter")]
        self.assertEqual(set(atts), {"exporter_discs", "exporter_outputs", "exporter_status"})
        self.assertIn("torch.ops.diag_lib.C_Model_subfail.default", str(ep.exported))
        self.assertNotEmpty(diag.children[0].forward_custom_op_schema)
        self.assertNotEmpty(diag.children[1].forward_custom_op_schema)
        report = diag.get_export_report()
        self.assertIn("OK_CHILDC", report)

    @requires_torch("2.6")
    @hide_stdout()
    def test_export_piece_none(self):
        def memo(x: torch.Tensor, y: Optional[torch.Tensor], z: torch.Tensor) -> torch.Tensor:
            pass

        sch = torch.library.infer_schema(memo, mutates_args=())
        self.assertEqual(sch, "(Tensor x, Tensor? y, Tensor z) -> Tensor")

        class SubModelFail(torch.nn.Module):
            def forward(self, x, y, z):
                if y is None:
                    if x.sum() > 0:
                        return x
                    return -x
                return y + z

        class SubModel(torch.nn.Module):
            def forward(self, x, y):
                return x - y

        class Model(torch.nn.Module):
            def __init__(self):
                super().__init__()
                self.sub = SubModel()
                self.subfail = SubModelFail()

            def forward(self, x):
                z = x * x
                return self.sub(x, z) + self.subfail(x, None, z)

        model = Model()
        x = torch.randn((5, 6))
        y = model(x)
        self.assertNotEmpty(y)

        inputs = [
            ((torch.randn((5, 6)),), {}),
            ((torch.randn((6, 6)),), {}),
        ]

        diag = trace_execution_piece_by_piece(model, inputs)
        ep = diag.try_export(
            exporter="fx",
            use_dynamic_shapes=True,
            exporter_kwargs=dict(strict=False),
            verbose=10,
            replace_by_custom_op=CustomOpStrategy.ONLY_IF_FAILING,
            quiet=1,
        )
        self.assertNotEmpty(ep)
        report = diag.get_export_report()
        self.assertIn("OK_CHILDC", report)

    @requires_torch("2.7")
    @ignore_warnings(UserWarning)
    @hide_stdout()
    def test_export_piece_dynamic_cache(self):
        def memo(
            x: torch.Tensor, y: List[torch.Tensor], z: List[torch.Tensor]
        ) -> List[torch.Tensor]:
            pass

        sch = torch.library.infer_schema(memo, mutates_args=())
        self.assertEqual(sch, "(Tensor x, Tensor[] y, Tensor[] z) -> Tensor[]")

        class SubModelCache(torch.nn.Module):
            def forward(self, cache):
                d = cache.__class__()
                d.update(cache.key_cache[0] + 1, cache.value_cache[0] + 2, 0)
                return d

        class SubModel(torch.nn.Module):
            def forward(self, x, cache):
                return x + cache.key_cache[0] + cache.value_cache[0]

        class Model(torch.nn.Module):
            def __init__(self):
                super().__init__()
                self.sub = SubModel()
                self.subcache = SubModelCache()

            def forward(self, x, cache):
                return self.sub(x, self.subcache(cache))

<<<<<<< HEAD
        cache = make_dynamic_cache([(torch.ones((5, 6, 2, 2)), torch.ones((5, 6, 2, 2)) + 2)])
        model = Model()
        x = torch.randn((5, 6, 2, 2))
        y = model(x, cache)
        self.assertNotEmpty(y)

        cache2 = make_dynamic_cache([(torch.ones((6, 6, 2, 2)), torch.ones((6, 6, 2, 2)) + 2)])

        inputs = [
            ((torch.randn((5, 6, 2, 2)), cache), {}),
            ((torch.randn((6, 6, 2, 2)), cache2), {}),
=======
        cache = make_dynamic_cache([(torch.ones((5, 6, 5, 6)), torch.ones((5, 6, 5, 6)) + 2)])
        model = Model()
        x = torch.randn((5, 6, 5, 6))
        y = model(x, cache)
        self.assertNotEmpty(y)

        cache2 = make_dynamic_cache([(torch.ones((6, 6, 6, 6)), torch.ones((6, 6, 6, 6)) + 2)])

        inputs = [
            ((torch.randn((5, 6, 5, 6)), cache), {}),
            ((torch.randn((6, 6, 6, 6)), cache2), {}),
>>>>>>> 9eb89d4d
        ]

        expected_dyn_shapes = (
            "(({0: DYN, 2: DYN}, [[{0: DYN, 2: DYN}], [{0: DYN, 2: DYN}]]), {})"
        )
        diag = trace_execution_piece_by_piece(model, inputs)
        dyn_shapes = diag.guess_dynamic_shapes()
        got = (
            str(dyn_shapes)
<<<<<<< HEAD
            .replace("_DimHint(type=<_DimHintType.DYNAMIC: 3>)", "DYN")
            .replace("<_DimHint.DYNAMIC: 3>", "DYN")
=======
            .replace("<_DimHint.DYNAMIC: 3>", "DYN")
            .replace("<_DimHintType.DYNAMIC: 3>", "DYN")
            .replace("_DimHint(type=DYN)", "DYN")
            .replace("_DimHint(type=DYN, min=None, max=None, _factory=True)", "DYN")
>>>>>>> 9eb89d4d
        )
        self.assertEqual(expected_dyn_shapes, got)
        print(diag.pretty_text(with_shape=True, with_min_max=False))

        expected = [
            ((0, torch.float32, None),),
            ((0, torch.float32, None),),
            ((0, torch.float32, None), (0, torch.float32, None)),
        ]
        c_schema = [
            "(Tensor x, Tensor cache_n2_0, Tensor cache_n2_1) -> Tensor",
            "(Tensor x, Tensor cache_n2_0, Tensor cache_n2_1) -> Tensor",
            "(Tensor cache_n2_0, Tensor cache_n2_1) -> Tensor[]",
        ]
        for _iexp, obj, esch in zip(expected, diag, c_schema):
            # serialization function must be registered
            # mapping = obj.build_shape_mapping_indices()
            # self.assertEqual(iexp, mapping)
            sch = obj.build_c_schema()
            self.assertEqual(esch, sch)

        with bypass_export_some_errors(patch_transformers=True):
            ep = diag.try_export(
                exporter="fx",
                use_dynamic_shapes=True,
                exporter_kwargs=dict(strict=False),
                verbose=0,
                replace_by_custom_op=CustomOpStrategy.ALWAYS,
                quiet=0,
            )
        self.assertNotEmpty(ep)
        assert hasattr(diag, "fx"), "No exported program found in diag."
        atts = [k for k in dir(diag) if k.startswith("exporter")]
        self.assertEqual(set(atts), {"exporter_discs", "exporter_outputs", "exporter_status"})

        c_schema = [
            "torch.ops.diag_lib.C_Model.default",
            "torch.ops.diag_lib.C_Model_sub.default",
            "torch.ops.diag_lib.C_Model_subcache.default",
        ]
        for obj, esch in zip(diag, c_schema):
            ep = obj.fx
            self.assertIn(esch, str(ep))

    @requires_torch("2.7")
    @ignore_warnings(UserWarning)
    @hide_stdout()
    def test_export_piece_dynamic_cache_io(self):
        class SubModelCacheIn(torch.nn.Module):
            def forward(self, cache):
                return cache.key_cache[0] * cache.value_cache[0]

        class SubModelCacheOut(torch.nn.Module):
            def forward(self, x, y):
                d = cache.__class__()
                d.update(x + 1, y + 2, 0)
                return d

        class Model(torch.nn.Module):
            def __init__(self):
                super().__init__()
                self.subin = SubModelCacheIn()
                self.subout = SubModelCacheOut()

            def forward(self, x, y):
                cache = self.subout(x, y)
                return self.subin(cache)

        cache = make_dynamic_cache([(torch.ones((5, 6, 5, 6)), torch.ones((5, 6, 5, 6)) + 2)])
        model = Model()
        x = torch.randn((5, 6, 5, 6))
        y = torch.randn((5, 6, 5, 6))

        inputs = [
            ((x, y), {}),
            ((torch.randn((6, 6, 6, 6)), torch.randn((6, 6, 6, 6))), {}),
        ]

        expected_dyn_shapes = "(({0: DYN, 2: DYN}, {0: DYN, 2: DYN}), {})"
        diag = trace_execution_piece_by_piece(model, inputs)
        dyn_shapes = diag.guess_dynamic_shapes()
        got = (
            str(dyn_shapes)
<<<<<<< HEAD
            .replace("_DimHint(type=<_DimHintType.DYNAMIC: 3>)", "DYN")
            .replace("<_DimHint.DYNAMIC: 3>", "DYN")
=======
            .replace("<_DimHint.DYNAMIC: 3>", "DYN")
            .replace("<_DimHintType.DYNAMIC: 3>", "DYN")
            .replace("_DimHint(type=DYN)", "DYN")
            .replace("_DimHint(type=DYN, min=None, max=None, _factory=True)", "DYN")
>>>>>>> 9eb89d4d
        )
        self.assertEqual(expected_dyn_shapes, got)

        expected = [
            ((0, torch.float32),),
            ((0, torch.float32),),
            ((0, torch.float32), (0, torch.float32)),
        ]
        c_schema = [
            "(Tensor x, Tensor y) -> Tensor",
            "(Tensor cache_n2_0, Tensor cache_n2_1) -> Tensor",
            "(Tensor x, Tensor y) -> Tensor[]",
        ]
        for _iexp, obj, esch in zip(expected, diag, c_schema):
            #    mapping = obj.build_shape_mapping_indices()
            #    self.assertEqual(iexp, mapping)
            sch = obj.build_c_schema()
            self.assertEqual(esch, sch)

        with bypass_export_some_errors(patch_transformers=True):
            ep = diag.try_export(
                exporter="fx",
                use_dynamic_shapes=True,
                exporter_kwargs=dict(strict=False),
                verbose=10,
                replace_by_custom_op=CustomOpStrategy.ALWAYS,
                quiet=0,
            )
        self.assertNotEmpty(ep)
        assert hasattr(diag, "fx"), "No exported program found in diag."
        atts = [k for k in dir(diag) if k.startswith("exporter")]
        self.assertEqual(set(atts), {"exporter_discs", "exporter_outputs", "exporter_status"})

        c_schema = [
            "torch.ops.diag_lib.C_Model.default",
            "torch.ops.diag_lib.C_Model_subin.default",
            "torch.ops.diag_lib.C_Model_subout.default",
        ]
        for obj, esch in zip(diag, c_schema):
            ep = obj.fx
            self.assertIn(esch, str(ep))

    @requires_torch("2.6")
    @hide_stdout()
    def test_trace_execution_piece_by_piece_piece_local(self):
        import torch

        class SubModel(torch.nn.Module):
            def forward(self, x, y):
                return x - y

        class Model(torch.nn.Module):
            def __init__(self):
                super().__init__()
                self.sub = SubModel()

            def forward(self, x):
                return self.sub(x, x * x)

        model = Model()
        x = torch.randn((5, 6))
        y = model(x)
        self.assertNotEmpty(y)

        inputs = [
            ((torch.randn((5, 6)),), {}),
            ((torch.randn((6, 6)),), {}),
        ]

        diag = trace_execution_piece_by_piece(model, inputs)
        ep = diag.try_export(
            exporter="fx",
            use_dynamic_shapes=True,
            exporter_kwargs=dict(strict=False),
            verbose=10,
            replace_by_custom_op=CustomOpStrategy.LOCAL,
            quiet=0,
        )
        self.assertNotEmpty(ep)
        assert hasattr(diag, "fx"), "No exported program found in diag."
        atts = [k for k in dir(diag) if k.startswith("exporter")]
        self.assertEqual(set(atts), {"exporter_discs", "exporter_outputs", "exporter_status"})
        self.assertIn("torch.ops.diag_lib.C_Model_sub.default", str(ep.exported))
        self.assertEmpty(diag.forward_custom_op_schema)
        self.assertNotEmpty(diag.children[0].forward_custom_op_schema)

    @requires_torch("2.6")
    @hide_stdout()
    def test_trace_execution_piece_by_piece_piece_local_local(self):
        import torch

        class SubModel(torch.nn.Module):
            def forward(self, x, y):
                return x - y

        class Model(torch.nn.Module):
            def __init__(self):
                super().__init__()
                self.sub = SubModel()

            def forward(self, x):
                return self.sub(x, x * x)

        model = Model()
        x = torch.randn((5, 6))
        y = model(x)
        self.assertNotEmpty(y)

        inputs = [
            ((torch.randn((5, 6)),), {}),
            ((torch.randn((6, 6)),), {}),
        ]

        diag = trace_execution_piece_by_piece(model, inputs)
        diag.try_export(
            exporter="fx",
            use_dynamic_shapes=True,
            exporter_kwargs=dict(strict=False),
            verbose=10,
            replace_by_custom_op=CustomOpStrategy.LOCAL,
            quiet=0,
        )
        ep = diag.export_local(use_dynamic_shapes=True, exporter_kwargs=dict(strict=False))
        self.assertNotEmpty(ep)

    @requires_torch("2.6")
    @hide_stdout()
    def test_to_onnx_local(self):
        import torch

        class SubModel(torch.nn.Module):
            def forward(self, x, y):
                return x - y

        class Model(torch.nn.Module):
            def __init__(self):
                super().__init__()
                self.sub = SubModel()

            def forward(self, x):
                return self.sub(x, x * x)

        model = Model()
        x = torch.randn((5, 6))
        y = model(x)
        self.assertNotEmpty(y)

        inputs = [
            ((torch.randn((5, 6)),), {}),
            ((torch.randn((6, 6)),), {}),
        ]

        diag = trace_execution_piece_by_piece(model, inputs)
        diag.try_export(
            exporter="fx",
            use_dynamic_shapes=True,
            exporter_kwargs=dict(strict=False),
            verbose=10,
            replace_by_custom_op=CustomOpStrategy.LOCAL,
            quiet=0,
        )
        onx = diag.to_onnx_local(verbose=10)
        self.assertNotEmpty(onx)
        self.dump_onnx("test_to_onnx_local.onnx", onx)
        ref = ExtendedReferenceEvaluator(onx)
        self.assertEqualArray(y, ref.run(None, {ref.input_names[0]: x.numpy()})[0])

    @requires_torch("2.6")
    @hide_stdout()
    def test_to_onnx_local_2s(self):
        import torch

        class SubModel(torch.nn.Module):
            def forward(self, x, y):
                return x - y, x.to(torch.int64)

        class Model(torch.nn.Module):
            def __init__(self):
                super().__init__()
                self.sub = SubModel()

            def forward(self, x):
                a, b = self.sub(x, x * x)
                return a + b.to(a.dtype) * 2

        model = Model()
        x = torch.randn((5, 6))
        y = model(x)
        self.assertNotEmpty(y)

        inputs = [
            ((torch.randn((5, 6)),), {}),
            ((torch.randn((6, 6)),), {}),
        ]

        diag = trace_execution_piece_by_piece(model, inputs)
        diag.try_export(
            exporter="fx",
            use_dynamic_shapes=True,
            exporter_kwargs=dict(strict=False),
            verbose=10,
            replace_by_custom_op=CustomOpStrategy.LOCAL,
            quiet=0,
        )
        onx = diag.to_onnx_local(verbose=10, optimize=True)
        self.dump_onnx("test_to_onnx_local_2s.onnx", onx)
        self.assertNotIn("SequenceAt", str(onx))
        self.assertNotEmpty(onx)
        ref = ExtendedReferenceEvaluator(onx, verbose=10)
        g = ref.run(None, {ref.input_names[0]: x.numpy()})
        self.assertEqualArray(y, g[0])

    @requires_torch("2.6")
    def test_piece_by_piece_piece_exporter_report(self):
        import torch

        class SubSubModel(torch.nn.Module):
            def forward(self, x, y):
                return x * y

        class SubModel(torch.nn.Module):
            def __init__(self):
                super().__init__()
                self.subsub = SubSubModel()

            def forward(self, x, y):
                return self.subsub(x - y, y)

        class Model(torch.nn.Module):
            def __init__(self):
                super().__init__()
                self.sub = SubModel()

            def forward(self, x):
                return self.sub(x, x * x)

        model = Model()
        x = torch.randn((5, 6))
        y = model(x)
        self.assertNotEmpty(y)

        inputs = [
            ((torch.randn((5, 6)),), {}),
            ((torch.randn((6, 6)),), {}),
        ]

        diag = trace_execution_piece_by_piece(model, inputs)
        ep = diag.try_export(
            exporter="fx",
            use_dynamic_shapes=True,
            exporter_kwargs=dict(strict=False),
            verbose=0,
            replace_by_custom_op=CustomOpStrategy.LOCAL,
            quiet=0,
        )
        self.assertNotEmpty(ep)
        report = diag.get_export_report(exported_program=True)
        self.assertInOr(
            (
                'ep:         def forward(self, x: "f32[s0, 6]", y: "f32[s0, 6]"):',
                'ep:         def forward(self, x: "f32[s35, 6]", y: "f32[s35, 6]"):',
            ),
            report,
        )
        report = diag.get_export_report(fx=True)
        self.assertIn(
            "fx:     %mul : [num_users=1] = call_function[target=torch.ops.aten.mul.Tensor]",
            report,
        )

    def test_extract_names_from_schema(self):
        expected = [
            ("((Tensor x, Tensor y) -> Tensor)", ["x", "y"]),
            ("((Tensor x, Tensor? y) -> Tensor)", ["x", "y"]),
        ]
        for a, b in expected:
            g = extract_names_from_schema(a)
            self.assertEqual(b, g)

    def test_serialize_args_in(self):
        import torch

        inputs_args = [((torch.randn((5, 6)), torch.randn((5, 6))), {})]

        args, kwargs = serialize_args(*inputs_args[0], schema="(Tensor x, Tensor y) -> Tensor")
        self.assertNotEmpty(args)
        self.assertEqual(kwargs, {})
        sargs = string_type(args, with_shape=True)
        self.assertEqual(sargs, "(T1s5x6,T1s5x6)")
        self.assertEqualArray(inputs_args[0][0][0], args[0])
        self.assertEqualArray(inputs_args[0][0][1], args[1])

    def test_serialize_args_in_dict(self):
        import torch

        inputs_args = [((torch.randn((5, 6)),), {"y": torch.randn((5, 6))})]

        args, kwargs = serialize_args(
            *inputs_args[0], schema="(Tensor x, Tensor y) -> Tensor", args_names=["x", "y"]
        )
        self.assertNotEmpty(args)
        self.assertEqual(kwargs, {})
        sargs = string_type(args, with_shape=True)
        self.assertEqual(sargs, "(T1s5x6,T1s5x6)")
        self.assertEqualArray(inputs_args[0][0][0], args[0])
        self.assertEqualArray(inputs_args[0][1]["y"], args[1])

    def test_serialize_args_out(self):
        import torch

        inputs_args = [((torch.randn((5, 6)), torch.randn((5, 6))), None)]

        args = serialize_args(*inputs_args[0], schema="(Tensor x, Tensor y) -> Tensor")
        self.assertIsInstance(args, tuple)
        sargs = string_type(args, with_shape=True)
        self.assertEqual(sargs, ("(T1s5x6,T1s5x6)"))
        self.assertEqualArray(inputs_args[0][0][0], args[0])
        self.assertEqualArray(inputs_args[0][0][1], args[1])

    def test_serialize_args_out1(self):
        import torch

        x = torch.randn((5, 6))
        args = serialize_args(x, None, schema="(Tensor x, Tensor y) -> Tensor")
        self.assertIsInstance(args, torch.Tensor)
        sargs = string_type(args, with_shape=True)
        self.assertEqual(sargs, "T1s5x6")
        self.assertEqualArray(x, args)

    @requires_torch("2.6")
    @hide_stdout()
    def test_piece_by_piece_piece_custom_kwargs_always(self):
        import torch

        class Model(torch.nn.Module):
            def forward(self, x, y=None):
                return x + y

        model = Model()
        x = torch.randn((5, 6))
        y = torch.randn((5, 6))
        z = model(x, y=y)
        self.assertNotEmpty(z)

        inputs = [
            ((torch.randn((5, 6)),), {"y": torch.randn((5, 6))}),
            ((torch.randn((6, 6)),), {"y": torch.randn((6, 6))}),
        ]

        diag = trace_execution_piece_by_piece(model, inputs)
        ds = diag.guess_dynamic_shapes()
        sds = (
            str(ds)
<<<<<<< HEAD
            .replace("_DimHint(type=<_DimHintType.DYNAMIC: 3>)", "DYN")
            .replace("<_DimHint.DYNAMIC: 3>", "DYN")
=======
            .replace("<_DimHint.DYNAMIC: 3>", "DYN")
            .replace("<_DimHintType.DYNAMIC: 3>", "DYN")
            .replace("_DimHint(type=DYN)", "DYN")
            .replace("_DimHint(type=DYN, min=None, max=None, _factory=True)", "DYN")
>>>>>>> 9eb89d4d
        )
        self.assertEqual(sds, "(({0: DYN},), {'y': {0: DYN}})")
        choose = choose_kwargs_for_dynamic_shapes(*ds, diag.forward_positioned_parameter_names)
        schoose = (
            str(choose)
<<<<<<< HEAD
            .replace("_DimHint(type=<_DimHintType.DYNAMIC: 3>)", "DYN")
            .replace("<_DimHint.DYNAMIC: 3>", "DYN")
=======
            .replace("<_DimHint.DYNAMIC: 3>", "DYN")
            .replace("<_DimHintType.DYNAMIC: 3>", "DYN")
            .replace("_DimHint(type=DYN)", "DYN")
            .replace("_DimHint(type=DYN, min=None, max=None, _factory=True)", "DYN")
>>>>>>> 9eb89d4d
        )
        self.assertEqual(schoose, "{'y': {0: DYN}, 'x': {0: DYN}}")
        ep = diag.try_export(
            exporter="fx",
            use_dynamic_shapes=True,
            exporter_kwargs=dict(strict=False),
            verbose=4,
            replace_by_custom_op=CustomOpStrategy.ALWAYS,
            quiet=0,
        )
        self.assertNotEmpty(ep)
        report = diag.get_export_report(exported_program=True)
        self.assertInOr(
            (
                'ep:         def forward(self, x: "f32[s0, 6]", y: "f32[s1, 6]"):',
                'ep:         def forward(self, x: "f32[s35, 6]", y: "f32[s14, 6]"):',
            ),
            report,
        )
        report = diag.get_export_report(fx=True)
        self.assertIn("torch.ops.diag_lib.C_Model.default", report)

    @requires_torch("2.6")
    def test_piece_by_piece_piece_custom_kwargs_local(self):
        import torch

        class SubModel(torch.nn.Module):
            def forward(self, x, y=None):
                if y is None:
                    return x**2
                return x**2 - y

        class Model(torch.nn.Module):
            def __init__(self):
                super().__init__()
                self.sub = SubModel()

            def forward(self, x, y=None):
                return self.sub(x, y=y * x)

        model = Model()
        x = torch.randn((5, 6))
        y = torch.randn((5, 6))
        z = model(x, y=y)
        self.assertNotEmpty(z)

        inputs = [
            ((torch.randn((5, 6)),), {"y": torch.randn((5, 6))}),
            ((torch.randn((6, 6)),), {"y": torch.randn((6, 6))}),
        ]

        diag = trace_execution_piece_by_piece(model, inputs)
        ep = diag.try_export(
            exporter="fx",
            use_dynamic_shapes=True,
            exporter_kwargs=dict(strict=False),
            verbose=0,
            replace_by_custom_op=CustomOpStrategy.LOCAL,
            quiet=0,
        )
        self.assertNotEmpty(ep)
        report = diag.get_export_report(exported_program=True)
        self.assertInOr(
            (
                'ep:         def forward(self, x: "f32[s0, 6]", y: "f32[s0, 6]"):',
                'ep:         def forward(self, x: "f32[s14, 6]", y: "f32[s14, 6]"):',
            ),
            report,
        )
        report = diag.get_export_report(fx=True)
        self.assertIn(
            "fx:     %mul : [num_users=1] = call_function[target=torch.ops.aten.mul.Tensor]",
            report,
        )

    @requires_torch("2.6")
    def test_piece_by_piece_piece_bool(self):
        import torch

        class SubModel(torch.nn.Module):
            def forward(self, x, y=None, square=False):
                if y is None:
                    if square:
                        return x**2
                    return torch.abs(x)
                return x**2 - y

        class Model(torch.nn.Module):
            def __init__(self):
                super().__init__()
                self.sub = SubModel()

            def forward(self, x, y=None):
                return self.sub(x, y=y * x, square=True)

        model = Model()
        x = torch.randn((5, 6))
        y = torch.randn((5, 6))
        z = model(x, y=y)
        self.assertNotEmpty(z)

        inputs = [
            ((torch.randn((5, 6)),), {"y": torch.randn((5, 6))}),
            ((torch.randn((6, 6)),), {"y": torch.randn((6, 6))}),
        ]

        diag = trace_execution_piece_by_piece(model, inputs)
        ep = diag.try_export(
            exporter="fx",
            use_dynamic_shapes=True,
            exporter_kwargs=dict(strict=False),
            verbose=0,
            replace_by_custom_op=CustomOpStrategy.LOCAL,
            quiet=0,
        )
        self.assertNotEmpty(ep)
        report = diag.get_export_report(fx=True)
        self.assertIn("torch.ops.aten.pow", report)

    @requires_torch("2.6")
    @hide_stdout()
    def test_piece_by_piece_piece_dict(self):
        import torch

        class SubModel(torch.nn.Module):
            def forward(self, x, y):
                return dict(dm=x - y, da=x + y)

        class Model(torch.nn.Module):
            def __init__(self):
                super().__init__()
                self.sub = SubModel()

            def forward(self, x, y):
                r = self.sub(x, y)
                return r["dm"].abs() + r["da"].abs()

        model = Model()
        x = torch.randn((5, 6))
        y = torch.randn((5, 6))
        z = model(x, y=y)
        self.assertNotEmpty(z)

        inputs = [
            ((torch.randn((5, 6)),), {"y": torch.randn((5, 6))}),
            ((torch.randn((6, 6)),), {"y": torch.randn((6, 6))}),
        ]

        diag = trace_execution_piece_by_piece(model, inputs)
        ep = diag.try_export(
            exporter="fx",
            use_dynamic_shapes=True,
            exporter_kwargs=dict(strict=False),
            verbose=10,
            replace_by_custom_op=CustomOpStrategy.LOCAL,
            quiet=0,
        )
        self.assertNotEmpty(ep)
        report = diag.get_export_report(fx=True)
        self.assertIn("torch.ops.aten.abs", report)
        self.assertEqual(diag.children[0].forward_expected_output_type, ["dict__2_da__dm"])

    def test_serialize_any(self):
        nested = [
            torch.randn((4, 5)),
            [torch.randn((7, 5)), torch.randn((8, 5))],
            {
                "a": torch.randn((14, 5)),
                "b": torch.randn((12, 5)),
                "cl": [torch.randn((11, 5))],
            },
        ]
        flat_list, tree_spec = torch.utils._pytree.tree_flatten(nested)

        self.assertEqual(len(flat_list), 6)
        unflatten = torch.utils._pytree.tree_unflatten(flat_list, tree_spec)
        self.assertEqualAny(nested, unflatten)

        # Let's get a name
        name = tree_spec_as_name(tree_spec, 6)
        _, new_spec = tree_spec_from_name(name)
        unflatten = torch.utils._pytree.tree_unflatten(flat_list, new_spec)
        self.assertEqualAny(nested, unflatten)

    @requires_transformers("4.49.999")
    def test_serialize_dynamic_cache(self):
        cache = make_dynamic_cache([(torch.randn((19, 5)), torch.randn((21, 5)))])

        nested = [
            torch.randn((4, 5)),
            [torch.randn((7, 5)), torch.randn((8, 5))],
            {
                "a": torch.randn((14, 5)),
                "cl": cache,
            },
        ]

        with bypass_export_some_errors():
            flat_list, tree_spec = torch.utils._pytree.tree_flatten(nested)

            self.assertTrue(all(isinstance(i, torch.Tensor) for i in flat_list))
            self.assertEqual(len(flat_list), 6)
            unflatten = torch.utils._pytree.tree_unflatten(flat_list, tree_spec)
            self.assertEqualAny(nested, unflatten)

            # Let's get a name
            name = tree_spec_as_name(tree_spec, 6)
            _, new_spec = tree_spec_from_name(name)
            unflatten = torch.utils._pytree.tree_unflatten(flat_list, new_spec)
            self.assertEqualAny(nested, unflatten)

    @requires_torch("2.6")
    @hide_stdout()
    def test_piece_by_piece_piece_dict_list(self):
        class SubModel(torch.nn.Module):
            def forward(self, x, y):
                return dict(dm=x - y, da=[x + y, x * y])

        class Model(torch.nn.Module):
            def __init__(self):
                super().__init__()
                self.sub = SubModel()

            def forward(self, x, y):
                r = self.sub(x, y)
                return r["dm"].abs() + r["da"][0].abs() + r["da"][1].abs()

        model = Model()
        x = torch.randn((5, 6))
        y = torch.randn((5, 6))
        z = model(x, y=y)
        self.assertNotEmpty(z)

        inputs = [
            ((torch.randn((5, 6)),), {"y": torch.randn((5, 6))}),
            ((torch.randn((6, 6)),), {"y": torch.randn((6, 6))}),
        ]

        diag = trace_execution_piece_by_piece(model, inputs)
        ep = diag.try_export(
            exporter="fx",
            use_dynamic_shapes=True,
            exporter_kwargs=dict(strict=False),
            verbose=10,
            replace_by_custom_op=CustomOpStrategy.LOCAL,
            quiet=0,
        )
        self.assertNotEmpty(ep)
        report = diag.get_export_report(fx=True)
        self.assertIn("torch.ops.aten.abs", report)
        self.assertEqual(len(diag.children[0].forward_expected_output_type), 1)
        self.assertStartsWith("___", diag.children[0].forward_expected_output_type[0])

    @requires_torch("2.6")
    @requires_transformers("4.49.999")
    @hide_stdout()
    def test_piece_by_piece_piece_tuple_cache(self):
        class SubModel(torch.nn.Module):
            def forward(self, x, y):
                cache = make_dynamic_cache([(x + 1, y + 2)])
                return x + y, cache

        class Model(torch.nn.Module):
            def __init__(self):
                super().__init__()
                self.sub = SubModel()

            def forward(self, x, y):
                r, cache = self.sub(x, y)
                return r.abs() + cache.key_cache[0].abs() + cache.value_cache[0].abs()

        model = Model()
        x = torch.randn((5, 6))
        y = torch.randn((5, 6))
        z = model(x, y=y)
        self.assertNotEmpty(z)

        inputs = [
            ((torch.randn((5, 6)),), {"y": torch.randn((5, 6))}),
            ((torch.randn((6, 6)),), {"y": torch.randn((6, 6))}),
        ]

        diag = trace_execution_piece_by_piece(model, inputs)
        with bypass_export_some_errors():
            ep = diag.try_export(
                exporter="fx",
                use_dynamic_shapes=True,
                exporter_kwargs=dict(strict=False),
                verbose=10,
                replace_by_custom_op=CustomOpStrategy.LOCAL,
                quiet=0,
            )
        self.assertNotEmpty(ep)
        report = diag.get_export_report(fx=True)
        self.assertIn("torch.ops.aten.abs", report)
        self.assertEqual(
            diag.children[0].forward_expected_output_type, ["Tensor", "DynamicCache__1_1"]
        )

    @requires_torch("2.6")
    @hide_stdout()
    def test_piece_by_piece_piece_shape_fct(self):
        import torch

        class SubModel(torch.nn.Module):
            def forward(self, x):
                y = torch.arange(0, 16, dtype=x.dtype).reshape((1, 1, 16))
                return x.unsqueeze(dim=2) + y

        class Model(torch.nn.Module):
            def __init__(self):
                super().__init__()
                self.sub = SubModel()

            def forward(self, x):
                return self.sub(x).abs()

        model = Model()
        x = torch.randn((5, 6))
        z = model(x)
        self.assertNotEmpty(z)

        inputs = [
            ((torch.randn((5, 6)),), {}),
            ((torch.randn((6, 6)),), {}),
        ]

        diag = trace_execution_piece_by_piece(model, inputs)
        ep = diag.try_export(
            exporter="fx",
            use_dynamic_shapes=True,
            exporter_kwargs=dict(strict=False),
            verbose=10,
            replace_by_custom_op=CustomOpStrategy.LOCAL,
            quiet=0,
        )
        self.assertNotEmpty(ep)
        report = diag.get_export_report(exported_program=True)
        self.assertInOr(('add: "f32[s0, 6, 16]"', 'add: "f32[s35, 6, 16]"'), report)
        for node in ep.exported.graph.nodes:
            if "val" in node.meta:
                last_node = node
        shape = tuple(last_node.meta["val"].shape)
        self.assertNotEqual(shape, (6, 16))
        self.assertEqualOr(str(shape), ("(s0, 6, 16)", "(s35, 6, 16)"))

    @requires_torch("2.6")
    @hide_stdout()
    def test_piece_by_piece_piece_shape_fct2(self):
        import torch

        class SubModel(torch.nn.Module):
            def forward(self, x):
                y = torch.arange(0, 16, dtype=x.dtype).reshape((1, 1, 16))
                return x.unsqueeze(dim=2) + y, [x, y]

        class Model(torch.nn.Module):
            def __init__(self):
                super().__init__()
                self.sub = SubModel()

            def forward(self, x):
                res = self.sub(x)
                return res[0] + res[1][0].sum() + res[1][1].sum()

        model = Model()
        x = torch.randn((5, 6))
        z = model(x)
        self.assertNotEmpty(z)

        inputs = [
            ((torch.randn((5, 6)),), {}),
            ((torch.randn((6, 6)),), {}),
        ]

        diag = trace_execution_piece_by_piece(model, inputs)
        ep = diag.try_export(
            exporter="fx",
            use_dynamic_shapes=True,
            exporter_kwargs=dict(strict=False),
            verbose=10,
            replace_by_custom_op=CustomOpStrategy.LOCAL,
            quiet=0,
        )
        self.assertNotEmpty(ep)
        report = diag.get_export_report(exported_program=True)
        self.assertInOr(('add: "f32[s0, 6, 16]"', 'add: "f32[s35, 6, 16]"'), report)
        for node in ep.exported.graph.nodes:
            if "val" in node.meta:
                last_node = node
        shape = tuple(last_node.meta["val"].shape)
        self.assertNotEqual(shape, (6, 16))
        self.assertEqualOr(str(shape), ("(s0, 6, 16)", "(s35, 6, 16)"))

    @requires_torch("2.6")
    @hide_stdout()
    def test_piece_by_piece_piece_custom_shape_fct(self):
        import torch

        class SubModel(torch.nn.Module):
            def forward(self, x, y):
                return x - y

        class Model(torch.nn.Module):
            def __init__(self):
                super().__init__()
                self.sub = SubModel()

            def forward(self, x, y):
                res = self.sub(x, y)
                return res

        model = Model()
        x = torch.randn((5, 1))
        y = torch.randn((1, 6))
        z = model(x, y)
        self.assertNotEmpty(z)

        inputs = [
            ((torch.randn((1, 6)), torch.randn((5, 1))), {}),
            ((torch.randn((1, 7)), torch.randn((6, 1))), {}),
        ]

        diag = trace_execution_piece_by_piece(model, inputs)
        ep = diag.try_export(
            exporter="fx",
            use_dynamic_shapes=True,
            exporter_kwargs=dict(strict=False),
            verbose=10,
            replace_by_custom_op=CustomOpStrategy.LOCAL,
            quiet=0,
            shape_functions={
                "SubModel": {
                    0: lambda *args, **kwargs: torch.empty(
                        (args[1].shape[0], args[0].shape[1])
                    )
                }
            },
        )
        self.assertNotEmpty(ep)
        report = diag.get_export_report(exported_program=True)
        self.assertInOr(('c_model_sub: "f32[s1, s0]"', 'c_model_sub: "f32[s58, s16]"'), report)
        for node in ep.exported.graph.nodes:
            if "val" in node.meta:
                last_node = node
        shape = tuple(last_node.meta["val"].shape)
        self.assertNotEqual(shape, (6, 16))
        self.assertEqual(len(shape), 2)
        self.assertNotEqual(shape[0], shape[1])
        self.assertIsInstance(shape[0], (str, torch.SymInt))
        self.assertIsInstance(shape[1], (str, torch.SymInt))

    @requires_torch("2.7")
    @hide_stdout()
    def test_piece_by_piece_piece_dict_dict(self):
        import torch
        import transformers

        class SubModel(torch.nn.Module):
            def forward(
                self,
                x: Optional[torch.Tensor] = None,
                cache: Optional[transformers.cache_utils.DynamicCache] = None,
            ):
                new_cache = make_dynamic_cache(
                    [(cache.key_cache[0] + x, cache.value_cache[0] + x)]
                )
                return dict(past_key_value=new_cache, mask=torch.ones_like(x))

        class Model(torch.nn.Module):
            def __init__(self):
                super().__init__()
                self.sub = SubModel()

            def forward(
                self,
                x: Optional[torch.Tensor] = None,
                cache: Optional[transformers.cache_utils.DynamicCache] = None,
            ):
                res = self.sub(x, cache)
                return res

        model = Model()
        x = torch.randn((5, 6))
        cache = make_dynamic_cache([(torch.randn((5, 6)), torch.randn((5, 6)))])
        z = model(x, cache)
        self.assertNotEmpty(z)
        with bypass_export_some_errors(patch_transformers=True):
            z2 = model(x, cache)
            self.assertEqual(
                len(z["past_key_value"].key_cache), len(z2["past_key_value"].key_cache)
            )
            for i in range(len(z["past_key_value"].key_cache)):
                self.assertEqualArray(
                    z["past_key_value"].key_cache[i], z2["past_key_value"].key_cache[i]
                )
                self.assertEqualArray(
                    z["past_key_value"].value_cache[i], z2["past_key_value"].value_cache[i]
                )
            self.assertEqualArray(z["mask"], z2["mask"])

        cache2 = make_dynamic_cache([(torch.randn((6, 6)), torch.randn((6, 6)))])
        inputs = [
            (tuple(), dict(x=x, cache=cache)),
            (tuple(), dict(x=torch.randn((6, 6)), cache=cache2)),
        ]

        diag = trace_execution_piece_by_piece(model, inputs)
        with bypass_export_some_errors(patch_transformers=True):
            ep = diag.try_export(
                exporter="fx",
                use_dynamic_shapes=True,
                exporter_kwargs=dict(strict=False),
                verbose=10,
                replace_by_custom_op=CustomOpStrategy.LOCAL,
                quiet=0,
            )
        self.assertNotEmpty(ep)
        report = diag.get_export_report(exported_program=True)
        self.assertInOr(('ones_like: "f32[s0, 6]"', 'ones_like: "f32[s35, 6]"'), report)
        for node in ep.exported.graph.nodes:
            if "val" in node.meta:
                last_node = node
        shape = tuple(last_node.meta["val"].shape)
        self.assertNotEqual(shape, (6, 16))
        self.assertEqualOr(str(shape), ("(s0, 6)", "(s32, 6)"))

    @requires_torch("2.7")
    @hide_stdout()
    def test_piece_by_piece_piece_kwargs_local(self):
        import torch

        class SubModel(torch.nn.Module):
            def forward(self, x: Optional[torch.Tensor] = None, **flash_args):
                return x

        class Model(torch.nn.Module):
            def __init__(self):
                super().__init__()
                self.sub = SubModel()

            def forward(self, x: Optional[torch.Tensor] = None, **flash_args):
                res = self.sub(x, **flash_args)
                return res

        model = Model()
        x = torch.randn((5, 6))
        z = model(x)
        self.assertNotEmpty(z)

        inputs = [
            (tuple(), dict(x=x)),
            (tuple(), dict(x=torch.randn((6, 6)))),
        ]

        diag = trace_execution_piece_by_piece(model, inputs)
        with register_additional_serialization_functions():
            ep = diag.try_export(
                exporter="fx",
                use_dynamic_shapes=True,
                exporter_kwargs=dict(strict=False),
                verbose=10,
                replace_by_custom_op=CustomOpStrategy.LOCAL,
                quiet=0,
            )
        self.assertNotEmpty(ep)
        report = diag.get_export_report(exported_program=True)
        self.assertInOr(('c_model_sub: "f32[s0, 6]"', 'c_model_sub: "f32[s32, 6]"'), report)
        for node in ep.exported.graph.nodes:
            if "val" in node.meta:
                last_node = node
        shape = tuple(last_node.meta["val"].shape)
        self.assertNotEqual(shape, (6, 16))
        self.assertEqualOr(str(shape), ("(s0, 6)", "(s32, 6)"))

    @requires_torch("2.6")
    @hide_stdout()
    def test_trace_execution_piece_by_piece_method_name(self):
        import torch

        class MA(torch.nn.Module):
            def forward(self, x, y):
                return x + y

        class MM(torch.nn.Module):
            def execute(self, x, y):
                return x * y

        class MASMM(torch.nn.Module):
            def __init__(self):
                super().__init__()
                self.ma = MA()
                self.mm = MM()

            def forward(self, x, y, z):
                return self.ma(x, y) - self.mm.execute(y, z)

        class Big(torch.nn.Module):
            def __init__(self):
                super().__init__()
                self.ma = MA()
                self.masmm = MASMM()

            def forward(self, x):
                return self.ma(x, self.masmm(x, x, x))

        big = Big()
        x = torch.randn((5, 6))
        y = big(x)
        self.assertNotEmpty(y)

        inputs = [
            ((torch.randn((5, 6)),), {}),
            ((torch.randn((6, 6)),), {}),
        ]

        diag = trace_execution_piece_by_piece(big, inputs, traced_method={MM: "execute"})
        ep = diag.try_export(
            exporter="fx",
            use_dynamic_shapes=True,
            exporter_kwargs=dict(strict=False),
            verbose=10,
        )
        self.assertIsInstance(ep, StatusExport)
        assert hasattr(diag, "fx"), "No exported program found in diag."
        atts = [k for k in dir(diag) if k.startswith("exporter")]
        self.assertEqual(set(atts), {"exporter_discs", "exporter_outputs", "exporter_status"})

    @requires_torch("2.6")
    @hide_stdout()
    def test_trace_execution_functions(self):
        import torch

        def local_f(x, y):
            return x.abs() + y.abs() + 1e-5

        class SubModel(torch.nn.Module):
            def forward(self, x, y):
                return (x + y) / local_f(x, y) + traceable_local_f(x, y)

        class Model(torch.nn.Module):
            def __init__(self):
                super().__init__()
                self.subm = SubModel()

            def forward(self, x, y):
                return self.subm(x, y)

        model = Model()
        x = torch.randn((5, 6))
        y = torch.randn((5, 6))
        z = model(x, y)
        self.assertNotEmpty(z)

        lines = inspect.getsource(SubModel.forward)
        parsed = ast.parse(f"if True:\n{lines}")
        names = [node.func.id for node in ast.walk(parsed) if isinstance(node, ast.Call)]
        self.assertEqual(names, ["traceable_local_f", "local_f"])

        inputs = [
            ((x, y), {}),
            ((torch.randn((6, 6)), torch.randn((6, 6))), {}),
        ]

        diag = trace_execution_piece_by_piece(model, inputs, trace_functions=True, verbose=1)
        self.assertEqual(len(diag.children), 1)
        self.assertEqual(len(diag.children[0].children), 1)
        all_diag = list(diag)
        self.assertEqual(len(all_diag), 3)
        ep = diag.try_export(
            exporter="fx",
            use_dynamic_shapes=True,
            exporter_kwargs=dict(strict=False),
            verbose=10,
            quiet=0,
            replace_by_custom_op=CustomOpStrategy.LOCAL,
        )
        self.assertNotEmpty(ep)

    @requires_torch("2.6")
    @hide_stdout()
    def test_trace_execution_recursive_functions(self):
        import torch

        def local_f(x, y):
            return x.abs() + y.abs() + 1e-5

        class SubModel(torch.nn.Module):
            def forward(self, x, y):
                return (x + y) / local_f(x, y) + traceable_local_f_recursive(x, y)

        class Model(torch.nn.Module):
            def __init__(self):
                super().__init__()
                self.subm = SubModel()

            def forward(self, x, y):
                return self.subm(x, y)

        model = Model()
        x = torch.randn((5, 6))
        y = torch.randn((5, 6))
        z = model(x, y)
        self.assertNotEmpty(z)

        inputs = [
            ((x, y), {}),
            ((torch.randn((6, 6)), torch.randn((6, 6))), {}),
        ]

        diag = trace_execution_piece_by_piece(model, inputs, trace_functions=True, verbose=1)
        self.assertEqual(len(diag.children), 1)
        self.assertEqual(len(diag.children[0].children), 1)
        self.assertEqual(len(diag.children[0].children[0].children), 1)
        all_diag = list(diag)
        self.assertEqual(len(all_diag), 4)
        ep = diag.try_export(
            exporter="fx",
            use_dynamic_shapes=True,
            exporter_kwargs=dict(strict=False),
            verbose=10,
            quiet=0,
            replace_by_custom_op=CustomOpStrategy.LOCAL,
        )
        self.assertNotEmpty(ep)

    @requires_torch("2.7")
    @hide_stdout
    def test_piece_by_piece_phi35_local(self):
        import torch

        def result_of_same_shape1(*args, **kwargs):
            "Returns the shape of one element of the cache based on the inputs."
            return torch.empty((*args[3].shape[:2], args[1].shape[1], args[3].shape[-1])).to(
                args[3].dtype
            )

        def result_of_same_shape2(*args, **kwargs):
            "Returns the shape of one element of the cache based on the inputs."
            return torch.empty((*args[0].shape[:2], 32064)).to(args[0].dtype)

        data = get_phi35_mini_instruct(num_hidden_layers=2, common_dynamic_shapes=True)
        model, inputs, inputs2 = data["model"], data["inputs"], data["inputs2"]
        diag = trace_execution_piece_by_piece(model, [inputs, inputs2], verbose=2)

        raise unittest.SkipTest(
            "Not ready yet to work: see the content of the test to understand"
        )

        """
        Class ModelOutput contains this:

        ```
        def __getitem__(self, k):
            if isinstance(k, str):
                inner_dict = dict(self.items())
                return inner_dict[k]
            else:
                return self.to_tuple()[k]
        ```

        An attribute of this class can be accessed with a string index or an integer.
        But after it is serialized, the second option is no longer available.
        This must be fixed before before able to export every submodule.
        """

        with register_additional_serialization_functions():
            ep = diag.try_export(
                exporter="fx",
                use_dynamic_shapes=True,
                exporter_kwargs=dict(strict=False),
                verbose=1,
                replace_by_custom_op=CustomOpStrategy.LOCAL,
                quiet=0,
                shape_functions={
                    "Phi3Model": {
                        1: result_of_same_shape1,
                        2: result_of_same_shape1,
                        3: result_of_same_shape1,
                        4: result_of_same_shape1,
                    },
                    "C_Phi3ForCausalLM_lm_head": {
                        0: result_of_same_shape2,
                    },
                },
            )
            self.assertNotEmpty(ep)

    @requires_torch("2.7")
    @hide_stdout
    def test_piece_by_piece_phi35_functions(self):
        import torch

        def result_of_same_shape1(*args, **kwargs):
            "Returns the shape of one element of the cache based on the inputs."
            return torch.empty((*args[3].shape[:2], args[1].shape[1], args[3].shape[-1])).to(
                args[3].dtype
            )

        def result_of_same_shape2(*args, **kwargs):
            "Returns the shape of one element of the cache based on the inputs."
            return torch.empty((*args[0].shape[:2], 32064)).to(args[0].dtype)

        data = get_phi35_mini_instruct(num_hidden_layers=2, common_dynamic_shapes=True)
        model, inputs, inputs2 = data["model"], data["inputs"], data["inputs2"]
        diag = trace_execution_piece_by_piece(
            model, [inputs, inputs2], verbose=2, trace_functions=True
        )
        report = diag.get_export_report()
        self.assertIn("mod::transformers.models.phi3.modeling_phi3", report)

        raise unittest.SkipTest(
            "Not ready yet to work: see the content of the test to understand"
        )

        """
        Class ModelOutput contains this:

        ```
        def __getitem__(self, k):
            if isinstance(k, str):
                inner_dict = dict(self.items())
                return inner_dict[k]
            else:
                return self.to_tuple()[k]
        ```

        An attribute of this class can be accessed with a string index or an integer.
        But after it is serialized, the second option is no longer available.
        This must be fixed before before able to export every submodule.
        """

        with register_additional_serialization_functions():
            ep = diag.try_export(
                exporter="fx",
                use_dynamic_shapes=True,
                exporter_kwargs=dict(strict=False),
                verbose=1,
                replace_by_custom_op=CustomOpStrategy.LOCAL,
                quiet=0,
                shape_functions={
                    "Phi3Model": {
                        1: result_of_same_shape1,
                        2: result_of_same_shape1,
                        3: result_of_same_shape1,
                        4: result_of_same_shape1,
                    },
                    "C_Phi3ForCausalLM_lm_head": {
                        0: result_of_same_shape2,
                    },
                },
            )
            self.assertNotEmpty(ep)

    @requires_torch("2.6")
    @hide_stdout()
    def test_to_onnx_local_check_reference_cls_level_1(self):
        import torch

        class SubModel(torch.nn.Module):
            def forward(self, x, y):
                return x - y

        class Model(torch.nn.Module):
            def __init__(self):
                super().__init__()
                self.sub = SubModel()

            def forward(self, x):
                return self.sub(x, x * x)

        model = Model()
        x = torch.randn((5, 6))
        y = model(x)
        self.assertNotEmpty(y)

        inputs = [
            ((torch.randn((5, 6)),), {}),
            ((torch.randn((6, 6)),), {}),
        ]

        diag = trace_execution_piece_by_piece(model, inputs)
        diag.try_export(
            exporter="fx",
            use_dynamic_shapes=True,
            exporter_kwargs=dict(strict=False),
            verbose=10,
            replace_by_custom_op=CustomOpStrategy.LOCAL,
            quiet=0,
        )
        onx = diag.to_onnx_local(
            verbose=10,
            check_conversion_cls=dict(cls=ExtendedReferenceEvaluator, atol=1e-5, rtol=1e-5),
        )
        self.assertLess(diag.onnx_discrepancies[0]["abs"], 1e-5)
        self.assertNotEmpty(onx)
        ref = ExtendedReferenceEvaluator(onx)
        self.assertEqualArray(y, ref.run(None, {ref.input_names[0]: x.numpy()})[0])

    @requires_torch("2.6")
    @hide_stdout()
    def test_to_onnx_local_check_reference_cls_level_2(self):
        import torch

        class SubSubModel(torch.nn.Module):
            def forward(self, x, y):
                return x * y

        class SubModel(torch.nn.Module):
            def __init__(self):
                super().__init__()
                self.subsub = SubSubModel()

            def forward(self, x, y):
                return self.subsub(x - y, y)

        class Model(torch.nn.Module):
            def __init__(self):
                super().__init__()
                self.sub = SubModel()

            def forward(self, x):
                return self.sub(x, x * x)

        model = Model()
        x = torch.randn((5, 6))
        y = model(x)
        self.assertNotEmpty(y)

        inputs = [
            ((torch.randn((5, 6)),), {}),
            ((torch.randn((6, 6)),), {}),
        ]

        diag = trace_execution_piece_by_piece(model, inputs)
        diag.try_export(
            exporter="fx",
            use_dynamic_shapes=True,
            exporter_kwargs=dict(strict=False),
            verbose=10,
            replace_by_custom_op=CustomOpStrategy.LOCAL,
            quiet=0,
        )
        onx = diag.to_onnx_local(
            verbose=10,
            check_conversion_cls=dict(cls=ExtendedReferenceEvaluator, atol=1e-5, rtol=1e-5),
        )
        self.assertLess(diag.onnx_discrepancies[0]["abs"], 1e-5)
        self.assertNotEmpty(onx)
        ref = ExtendedReferenceEvaluator(onx)
        self.assertEqualArray(y, ref.run(None, {ref.input_names[0]: x.numpy()})[0])

    @hide_stdout()
    def test_controlflow_cond_submodule(self):
        import torch

        class Buffering:
            def __init__(self):
                self.stored = dict(inputs=[], outputs=[])

            def add_inputs(self, a):
                self.stored["inputs"].append(a)

            def add_outputs(self, a):
                self.stored["outputs"].append(a)

        class SubThen(torch.nn.Module):
            def forward(self, x):
                return x * x

        class SubElse(torch.nn.Module):
            def forward(self, x):
                return torch.abs(x)

        class Model(torch.nn.Module):
            def __init__(self):
                super().__init__()
                self.sub_then = SubThen()
                self.sub_else = SubElse()

            def forward(self, x):
                return torch.cond(x.sum() > 0, self.sub_then, self.sub_else, [x])

        model = Model()
        inputs = [
            ((torch.rand((5, 4)),), {}),
            ((torch.rand((6, 7)),), {}),
            # We need to add inputs so that the condition goes into both branches.
            ((-torch.rand((5, 4)),), {}),
            ((-torch.rand((6, 7)),), {}),
        ]
        expected = model(*inputs[0][0])

        # steal
        def _forward_(
            *args,
            _f=None,
            verbose=10,
            buffer_add_inputs=None,
            buffer_add_outputs=None,
            **kwargs,
        ):
            if not torch.compiler.is_compiling() and buffer_add_inputs:
                buffer_add_inputs(*args, **kwargs)
            res = _f(*args, **kwargs)
            if not torch.compiler.is_compiling() and buffer_add_outputs:
                buffer_add_outputs(res)
            return res

        verbose = 5
        buffer = Buffering()
        memo1 = SubThen.forward
        memo2 = SubElse.forward
        SubThen.forward = lambda *args, _f=memo1, verbose=verbose, **kwargs: _forward_(
            *args, _f=_f, buffer_add_inputs=buffer.add_inputs, verbose=verbose, **kwargs
        )
        SubElse.forward = lambda *args, _f=memo2, verbose=verbose, **kwargs: _forward_(
            *args, _f=_f, buffer_add_outputs=buffer.add_outputs, verbose=verbose, **kwargs
        )
        got = model(*inputs[0][0])
        SubThen.forward = memo1
        SubElse.forward = memo2
        self.assertEqualArray(expected, got)
        diag = trace_execution_piece_by_piece(model, inputs, verbose=10)

        diag.try_export(
            exporter="fx",
            use_dynamic_shapes=True,
            exporter_kwargs=dict(strict=False),
            verbose=10,
            replace_by_custom_op=CustomOpStrategy.LOCAL,
            quiet=0,
        )
        onx = diag.to_onnx_local(
            verbose=10,
            check_conversion_cls=dict(cls=ExtendedReferenceEvaluator, atol=1e-5, rtol=1e-5),
        )
        ref = ExtendedReferenceEvaluator(onx)
        for inp in inputs:
            expected = model(*inp[0])
            got = ref.run(None, {ref.input_names[0]: inp[0][0].numpy()})
            self.assertEqualArray(expected, got[0])


if __name__ == "__main__":
    unittest.main(verbosity=2)<|MERGE_RESOLUTION|>--- conflicted
+++ resolved
@@ -742,19 +742,6 @@
             def forward(self, x, cache):
                 return self.sub(x, self.subcache(cache))
 
-<<<<<<< HEAD
-        cache = make_dynamic_cache([(torch.ones((5, 6, 2, 2)), torch.ones((5, 6, 2, 2)) + 2)])
-        model = Model()
-        x = torch.randn((5, 6, 2, 2))
-        y = model(x, cache)
-        self.assertNotEmpty(y)
-
-        cache2 = make_dynamic_cache([(torch.ones((6, 6, 2, 2)), torch.ones((6, 6, 2, 2)) + 2)])
-
-        inputs = [
-            ((torch.randn((5, 6, 2, 2)), cache), {}),
-            ((torch.randn((6, 6, 2, 2)), cache2), {}),
-=======
         cache = make_dynamic_cache([(torch.ones((5, 6, 5, 6)), torch.ones((5, 6, 5, 6)) + 2)])
         model = Model()
         x = torch.randn((5, 6, 5, 6))
@@ -766,7 +753,6 @@
         inputs = [
             ((torch.randn((5, 6, 5, 6)), cache), {}),
             ((torch.randn((6, 6, 6, 6)), cache2), {}),
->>>>>>> 9eb89d4d
         ]
 
         expected_dyn_shapes = (
@@ -776,15 +762,10 @@
         dyn_shapes = diag.guess_dynamic_shapes()
         got = (
             str(dyn_shapes)
-<<<<<<< HEAD
-            .replace("_DimHint(type=<_DimHintType.DYNAMIC: 3>)", "DYN")
-            .replace("<_DimHint.DYNAMIC: 3>", "DYN")
-=======
             .replace("<_DimHint.DYNAMIC: 3>", "DYN")
             .replace("<_DimHintType.DYNAMIC: 3>", "DYN")
             .replace("_DimHint(type=DYN)", "DYN")
             .replace("_DimHint(type=DYN, min=None, max=None, _factory=True)", "DYN")
->>>>>>> 9eb89d4d
         )
         self.assertEqual(expected_dyn_shapes, got)
         print(diag.pretty_text(with_shape=True, with_min_max=False))
@@ -868,15 +849,10 @@
         dyn_shapes = diag.guess_dynamic_shapes()
         got = (
             str(dyn_shapes)
-<<<<<<< HEAD
-            .replace("_DimHint(type=<_DimHintType.DYNAMIC: 3>)", "DYN")
-            .replace("<_DimHint.DYNAMIC: 3>", "DYN")
-=======
             .replace("<_DimHint.DYNAMIC: 3>", "DYN")
             .replace("<_DimHintType.DYNAMIC: 3>", "DYN")
             .replace("_DimHint(type=DYN)", "DYN")
             .replace("_DimHint(type=DYN, min=None, max=None, _factory=True)", "DYN")
->>>>>>> 9eb89d4d
         )
         self.assertEqual(expected_dyn_shapes, got)
 
@@ -1230,29 +1206,19 @@
         ds = diag.guess_dynamic_shapes()
         sds = (
             str(ds)
-<<<<<<< HEAD
-            .replace("_DimHint(type=<_DimHintType.DYNAMIC: 3>)", "DYN")
-            .replace("<_DimHint.DYNAMIC: 3>", "DYN")
-=======
             .replace("<_DimHint.DYNAMIC: 3>", "DYN")
             .replace("<_DimHintType.DYNAMIC: 3>", "DYN")
             .replace("_DimHint(type=DYN)", "DYN")
             .replace("_DimHint(type=DYN, min=None, max=None, _factory=True)", "DYN")
->>>>>>> 9eb89d4d
         )
         self.assertEqual(sds, "(({0: DYN},), {'y': {0: DYN}})")
         choose = choose_kwargs_for_dynamic_shapes(*ds, diag.forward_positioned_parameter_names)
         schoose = (
             str(choose)
-<<<<<<< HEAD
-            .replace("_DimHint(type=<_DimHintType.DYNAMIC: 3>)", "DYN")
-            .replace("<_DimHint.DYNAMIC: 3>", "DYN")
-=======
             .replace("<_DimHint.DYNAMIC: 3>", "DYN")
             .replace("<_DimHintType.DYNAMIC: 3>", "DYN")
             .replace("_DimHint(type=DYN)", "DYN")
             .replace("_DimHint(type=DYN, min=None, max=None, _factory=True)", "DYN")
->>>>>>> 9eb89d4d
         )
         self.assertEqual(schoose, "{'y': {0: DYN}, 'x': {0: DYN}}")
         ep = diag.try_export(
