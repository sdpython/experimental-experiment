--- conflicted
+++ resolved
@@ -289,11 +289,7 @@
             got = ref.run(None, {"x": _x.detach().numpy()})
             self.assertEqualArray(expected, got[0], atol=1e-5)
 
-<<<<<<< HEAD
-    @skipif_ci_windows("not yet supported on Windows")
-=======
-    @ignore_warnings(UserWarning)
->>>>>>> 8de1cca3
+    @skipif_ci_windows("not yet supported on Windows")
     def test_nested_cond(self):
         import onnxruntime
         import torch
