import itertools
import unittest
import warnings
from collections import Counter
import onnx
from experimental_experiment.ext_test_case import (
    ExtTestCase,
    requires_torch,
    skipif_ci_windows,
    hide_stdout,
)
from experimental_experiment.reference import ExtendedReferenceEvaluator
from experimental_experiment.torch_interpreter import to_onnx, ExportOptions


class TestOnnxExportControlFlow(ExtTestCase):

    @classmethod
    def get_custom_model(cls):
        import torch

        class Bad1Fixed(torch.nn.Module):
            def forward(self, x):
                def true_fn(x):
                    return torch.sin(x)

                def false_fn(x):
                    return torch.cos(x)

                return torch.cond(x.sum() > 0, true_fn, false_fn, [x])

        return Bad1Fixed, torch.rand(5, 3)

    @requires_torch("2.7")
    def test_controlflow_script(self):
        import torch

        cls, x = self.get_custom_model()
        model = cls()
        filename = "test_controlflow_script.onnx"
        torch.onnx.export(model, (x,), filename, input_names=["x"], opset_version=18)
        with open(filename, "rb") as f:
            onx = onnx.load(f)
        ref = ExtendedReferenceEvaluator(onx)

        for _x in (x, -x):
            expected = model(_x)
            got = ref.run(None, {"x": _x.detach().numpy()})[0]
            self.assertEqualArray(expected, got)

    @requires_torch("2.7")
    @skipif_ci_windows("not yet supported on Windows")
    def test_controlflow_dynamo(self):
        import torch

        cls, x = self.get_custom_model()
        model = cls()
        filename = "test_controlflow_dynamo.onnx"
        torch.onnx.export(
            model,
            (x,),
            filename,
            input_names=["x"],
            opset_version=18,
            dynamo=True,
            fallback=False,
        )
        with open(filename, "rb") as f:
            onx = onnx.load(f)
        ref = ExtendedReferenceEvaluator(onx)

        for _x in (x, -x):
            expected = model(_x)
            got = ref.run(None, {"x": _x.detach().numpy()})[0]
            self.assertEqualArray(expected, got)

    @skipif_ci_windows("not yet supported on Windows")
    @requires_torch("2.4")
    def test_controlflow_custom_if_1(self):
        import onnxruntime

        cls, x = self.get_custom_model()
        model = cls()
        onx = to_onnx(model, (x,))
        co = Counter([n.op_type for n in onx.graph.node])
        self.assertEqual(co, {"ReduceSum": 1, "Greater": 1, "If": 1})
        self.assertEqual(len(onx.functions), 2)
        ref = ExtendedReferenceEvaluator(onx)
        sess = onnxruntime.InferenceSession(
            onx.SerializeToString(), providers=["CPUExecutionProvider"]
        )

        for _x in (x, -x):
            expected = model(_x)
            got = ref.run(None, {"x": _x.detach().numpy()})[0]
            self.assertEqualArray(expected, got, atol=1e-5)

            got = sess.run(None, {"x": _x.detach().numpy()})[0]
            self.assertEqualArray(expected, got, atol=1e-5)

    @classmethod
    def get_custom_model_2(cls):
        import torch

        class Bad2Fixed(torch.nn.Module):
            def forward(self, x):
                def true_fn(x):
                    return torch.sin(x), torch.cos(x)

                def false_fn(x):
                    return torch.cos(x), torch.sin(x)

                return torch.cond(x.sum() > 0, true_fn, false_fn, [x])

        return Bad2Fixed, torch.rand(5, 3)

    @skipif_ci_windows("not yet supported on Windows")
    @requires_torch("2.4")
    def test_controlflow_custom_if_2(self):
        cls, x = self.get_custom_model_2()
        model = cls()
        onx = to_onnx(model, (x,))
        co = Counter([n.op_type for n in onx.graph.node])
        self.assertEqual(co, {"ReduceSum": 1, "Greater": 1, "If": 1})
        self.assertEqual(len(onx.functions), 2)
        ref = ExtendedReferenceEvaluator(onx)

        for _x in (x, -x):
            expected = model(_x)
            got = ref.run(None, {"x": _x.detach().numpy()})
            self.assertEqual(len(expected), len(got))
            for e, g in zip(expected, got):
                self.assertEqualArray(e, g, atol=1e-5)

    @skipif_ci_windows("not yet supported on Windows")
    @requires_torch("2.4")
    @hide_stdout()
    def test_controlflow_custom_if_inline(self):
        cls, x = self.get_custom_model()
        model = cls()
        onx = to_onnx(model, (x,), inline=True, verbose=2)
        self.assertEqual(len(onx.functions), 0)
        co = Counter([n.op_type for n in onx.graph.node])
        self.assertEqual(co, {"ReduceSum": 1, "Greater": 1, "If": 1})
        self.assertEqual(len(onx.functions), 0)
        ref = ExtendedReferenceEvaluator(onx)

        for _x in (x, -x):
            expected = model(_x)
            got = ref.run(None, {"x": _x.detach().numpy()})[0]
            self.assertEqualArray(expected, got, atol=1e-5)

    @skipif_ci_windows("not yet supported on Windows")
    @requires_torch("2.4")
    def test_controlflow_custom_if_two_inputs(self):
        import torch

        class TwoInputs(torch.nn.Module):
            def forward(self, x, y):
                def true_fn(x, y):
                    return torch.sin(x), torch.cos(x) + y

                def false_fn(x, y):
                    return torch.cos(x), torch.sin(x) + y

                return torch.cond(x.sum() > 0, true_fn, false_fn, [x, y])

        x, y = torch.rand(5, 3), torch.rand(5, 3)
        model = TwoInputs()
        onx = to_onnx(model, (x, y))
        co = Counter([n.op_type for n in onx.graph.node])
        self.assertEqual(co, {"ReduceSum": 1, "Greater": 1, "If": 1})
        self.assertEqual(len(onx.functions), 2)
        ref = ExtendedReferenceEvaluator(onx)

        for _x in (x, -x):
            expected = model(_x, y)
            got = ref.run(None, {"x": _x.detach().numpy(), "y": y.detach().numpy()})
            self.assertEqual(len(expected), len(got))
            for e, g in zip(expected, got):
                self.assertEqualArray(e, g, atol=1e-5)

    @skipif_ci_windows("not yet supported on Windows")
    @requires_torch("2.4")
    def test_controlflow_custom_if_two_cond(self):
        import torch

        class TwoConds(torch.nn.Module):
            def forward(self, x):
                def true_fn2(x):
                    def true_fn1(x):
                        return torch.sin(x)

                    def false_fn1(x):
                        return torch.cos(x)

                    return torch.cond(x.sum() < 0, true_fn1, false_fn1, [x])

                def false_fn2(x):
                    return -x

                return torch.cond(x.sum() > 0, true_fn2, false_fn2, [x])

        x = torch.rand(5, 3)
        model = TwoConds()
        model(x)
        model(-x)
        torch.export.export(model, (x,))
        onx = to_onnx(model, (x,))
        co = Counter([n.op_type for n in onx.graph.node])
        self.assertEqual(co, {"ReduceSum": 1, "Greater": 1, "If": 1})
        self.assertEqual(len(onx.functions), 4)
        ref = ExtendedReferenceEvaluator(onx)

        for _x in (x, -x):
            expected = model(_x)
            got = ref.run(None, {"x": _x.detach().numpy()})
            self.assertEqualArray(expected, got[0], atol=1e-5)

    @skipif_ci_windows("not yet supported on Windows")
    @requires_torch("2.4")
    def test_controlflow_custom_raw_test(self):
        import torch

        class RawTest(torch.nn.Module):
            def forward(self, x):
                def true_fn(x):
                    return torch.sin(x)

                def false_fn(x):
                    return torch.cos(x)

                if x.sum() > 0:
                    return true_fn(x)
                return false_fn(x)

        x = torch.rand(5, 3)
        model = RawTest()
        filename = "test_controlflow_custom_raw_test.onnx"
        with warnings.catch_warnings():
            warnings.simplefilter("ignore")
            torch.onnx.export(model, (x,), filename, input_names=["x"], opset_version=18)
            onx = to_onnx(model, (x,), export_options=ExportOptions(jit=True))
        co = Counter([n.op_type for n in onx.graph.node])
        self.assertEqual(co, {"Sin": 1})
        self.assertEqual(len(onx.functions), 0)
        ref = ExtendedReferenceEvaluator(onx)

        for _x in (x,):
            expected = model(_x)
            got = ref.run(None, {"x": _x.detach().numpy()})
            self.assertEqualArray(expected, got[0], atol=1e-5)

    @skipif_ci_windows("not yet supported on Windows")
    @requires_torch("2.4")
    def test_controlflow_custom_fallback(self):
        import torch

        class RawTest(torch.nn.Module):
            def forward(self, x):
                def true_fn(x):
                    return torch.sin(x)

                def false_fn(x):
                    return torch.cos(x)

                if x.sum() > 0:
                    return true_fn(x)
                return false_fn(x)

        x = torch.rand(5, 3)
        model = RawTest()
        with warnings.catch_warnings():
            warnings.simplefilter("ignore")
            onx = to_onnx(model, (x,), export_options=ExportOptions(strategy="fallback"))
        co = Counter([n.op_type for n in onx.graph.node])
        self.assertEqual(co, {"Sin": 1})
        self.assertEqual(len(onx.functions), 0)
        ref = ExtendedReferenceEvaluator(onx)

        for _x in (x,):
            expected = model(_x)
            got = ref.run(None, {"x": _x.detach().numpy()})
            self.assertEqualArray(expected, got[0], atol=1e-5)

    @skipif_ci_windows("not yet supported on Windows")
    @requires_torch("2.4")
    def test_controlflow_custom_initializer(self):
        import torch

        class RawTest(torch.nn.Module):
            def forward(self, x):
                def true_fn(x):
                    return torch.sin(x) - torch.ones(x.shape, dtype=x.dtype)

                def false_fn(x):
                    return torch.cos(x) + torch.ones((1, 1024), dtype=x.dtype)

                return torch.cond(x.sum() > 0, true_fn, false_fn, [x])

        x = torch.rand(1024, 1024)
        model = RawTest()

        # not inlined
        with warnings.catch_warnings():
            warnings.simplefilter("ignore")
            onx = to_onnx(model, (x,))
        co = Counter([n.op_type for n in onx.graph.node])
        self.assertEqual(co, {"ReduceSum": 1, "Greater": 1, "If": 1})
        self.assertEqual(len(onx.functions), 2)
        ref = ExtendedReferenceEvaluator(onx)

        for _x in (x, -x):
            expected = model(_x)
            got = ref.run(None, {"x": _x.detach().numpy()})
            self.assertEqualArray(expected, got[0], atol=1e-5)

        # inlined
        with warnings.catch_warnings():
            warnings.simplefilter("ignore")
            onx = to_onnx(model, (x,), inline=True)
        co = Counter([n.op_type for n in onx.graph.node])
        self.assertEqual(co, {"ReduceSum": 1, "Greater": 1, "If": 1})
        self.assertEqual(len(onx.functions), 0)
        ref = ExtendedReferenceEvaluator(onx)

        for _x in (x, -x):
            expected = model(_x)
            got = ref.run(None, {"x": _x.detach().numpy()})
            self.assertEqualArray(expected, got[0], atol=1e-5)

    def test_nested_cond(self):
        import onnxruntime
        import torch

        class Submodule(torch.nn.Module):
            def __init__(self):
                super().__init__()
                # Nested weight
                self.weight = torch.nn.Parameter(torch.tensor([100.0]))

            def forward(self, x):
                def true_fn(x):
                    return x * self.weight

                def false_fn(x):
                    return x / self.weight

                y = torch.cond(torch.abs(x).sum() > 100, true_fn, false_fn, [x])
                return y

        class CondModel(torch.nn.Module):
            def __init__(self):
                super().__init__()
                self.submodule = Submodule()
                self.weight = torch.nn.Parameter(torch.tensor([42.0]))

            def forward(self, x):
                def true_fn(x):
                    return self.submodule(x)

                def false_fn(x):
                    return x - self.weight

                y = torch.cond(x.sum() > 0, true_fn, false_fn, [x])
                return y

        x = torch.tensor([-1, 2])
        model = CondModel()
        onx = to_onnx(model, (x,))
        names = [(f.domain, f.name) for f in onx.functions]
        self.assertEqual(len(names), len(set(names)))
        ref = ExtendedReferenceEvaluator(onx)
        sess = onnxruntime.InferenceSession(
            onx.SerializeToString(), providers=["CPUExecutionProvider"]
        )

        for _x in (x, -x, -x * 1000, x * 1000):
            expected = model(_x)
            got = ref.run(None, {"x": _x.detach().numpy()})
            self.assertEqualArray(expected, got[0], atol=1e-5)
            got = sess.run(None, {"x": _x.detach().numpy()})
            self.assertEqualArray(expected, got[0], atol=1e-5)

    @requires_torch("2.6")
    def test_scan_1(self):
        import torch

        def add(carry: torch.Tensor, y: torch.Tensor):
            next_carry = carry + y
            return [next_carry, next_carry]

        class ScanModel(torch.nn.Module):
            def forward(self, x):
                init = torch.zeros_like(x[0])
                carry, out = torch.ops.higher_order.scan(
                    add, [init], [x], dim=0, reverse=False, additional_inputs=[]
                )
                return carry

        x = torch.tensor([[1, 2, 3], [4, 5, 6], [7, 8, 9]], dtype=torch.float32)
        model = ScanModel()
        expected = model(x)
        self.assertEqualArray(expected, x.sum(axis=0))
        self.assertNotEmpty(torch.export.export(model, (x,), strict=True).graph)

        for optimize in [False, True]:
            with self.subTest(optimize=optimize):
                onx = to_onnx(model, (x,), optimize=optimize)
                names = [(f.domain, f.name) for f in onx.functions]
                self.assertEqual(len(names), len(set(names)))

                ref = ExtendedReferenceEvaluator(onx)

                for _x in (-x, x):
                    expected = model(_x)
                    feeds = {"x": _x.detach().numpy()}
                    got = ref.run(None, feeds)
                    self.assertEqualArray(expected, got[0], atol=1e-5)

                import onnxruntime

                sess = onnxruntime.InferenceSession(
                    onx.SerializeToString(), providers=["CPUExecutionProvider"]
                )
                for _x in (-x, x):
                    expected = model(_x)
                    feeds = {"x": _x.detach().numpy()}
                    got = sess.run(None, feeds)
                    self.assertEqualArray(expected, got[0], atol=1e-5)

    @requires_torch("2.6")
    def test_scan_2(self):
        import torch

        def add(
            carry1: torch.Tensor, carry2: torch.Tensor, y1: torch.Tensor, y2: torch.Tensor
        ):
            next_carry1 = carry1 + y1
            next_carry2 = carry2 * y2
            return [next_carry1, next_carry2, next_carry1, next_carry2]

        class ScanModel(torch.nn.Module):
            def forward(self, x):
                init1 = torch.zeros_like(x[0])
                init2 = torch.ones_like(x[0])
                carry1, carry2, out1, out2 = torch.ops.higher_order.scan(
                    add,
                    [init1, init2],
                    [x, x * 2],
                    dim=0,
                    reverse=False,
                    additional_inputs=[],
                )
                return carry1, carry2, out1, out2

        x = torch.tensor([[1, 2, 3, -1], [4, 5, 6, -1], [7, 8, 9, -1]], dtype=torch.float32)
        model = ScanModel()
        expected = model(x)
        self.assertEqualArray(expected[0], x.sum(axis=0))
        self.assertNotEmpty(torch.export.export(model, (x,), strict=True).graph)

        for optimize in [False, True]:
            with self.subTest(optimize=optimize):
                onx = to_onnx(model, (x,), optimize=optimize)
                names = [(f.domain, f.name) for f in onx.functions]
                self.assertEqual(len(names), len(set(names)))

                ref = ExtendedReferenceEvaluator(onx)

                for _x in (-x, x):
                    expected = model(_x)
                    feeds = {"x": _x.detach().numpy()}
                    got = ref.run(None, feeds)
                    for e, g in zip(expected, got):
                        self.assertEqualArray(e, g, atol=1e-5)

                import onnxruntime

                sess = onnxruntime.InferenceSession(
                    onx.SerializeToString(), providers=["CPUExecutionProvider"]
                )
                for _x in (-x, x):
                    expected = model(_x)
                    feeds = {"x": _x.detach().numpy()}
                    got = sess.run(None, feeds)
                    for e, g in zip(expected, got):
                        self.assertEqualArray(e, g, atol=1e-5)

    @requires_torch("2.6")
    def test_scan_cdist_carry(self):
        import torch

        def dist(carry: torch.Tensor, x: torch.Tensor):
            sub = carry - x.reshape((1, -1))
            sq = sub * sub
            rd = sq.sum(axis=1) ** 0.5
            # clone --> UnsupportedAliasMutationException:
            # Combine_fn might be aliasing the input!
            return [carry.clone(), rd]

        class ScanModel(torch.nn.Module):
            def forward(self, x):
                carry, out = torch.ops.higher_order.scan(
                    dist,
                    [x],
                    [x],
                    dim=0,
                    reverse=False,
                    additional_inputs=[],
                )
                return out

        x = torch.tensor([[1, 2, 3, -1], [4, 5, 6, -1], [7, 8, 9, -1]], dtype=torch.float32)
        model = ScanModel()
        expected = model(x)
        self.assertEqual(expected.shape, (3, 3))
        self.assertEqualArray(expected, torch.cdist(x, x))
        self.assertNotEmpty(torch.export.export(model, (x,), strict=True).graph)

        for optimize in [False, True]:
            with self.subTest(optimize=optimize):
                onx = to_onnx(model, (x,), optimize=optimize)
                names = [(f.domain, f.name) for f in onx.functions]
                self.assertEqual(len(names), len(set(names)))

                ref = ExtendedReferenceEvaluator(onx)

                for _x in (-x, x):
                    expected = model(_x)
                    feeds = {"x": _x.detach().numpy()}
                    got = ref.run(None, feeds)
                    self.assertEqualArray(expected, got[0], atol=1e-5)

                import onnxruntime

                sess = onnxruntime.InferenceSession(
                    onx.SerializeToString(), providers=["CPUExecutionProvider"]
                )
                for _x in (-x, x):
                    expected = model(_x)
                    feeds = {"x": _x.detach().numpy()}
                    got = sess.run(None, feeds)
                    self.assertEqualArray(expected, got[0], atol=1e-5)

    @requires_torch("2.6")
    def test_scan_cdist_add(self):
        import torch

        def dist(unused: torch.Tensor, x: torch.Tensor, samex: torch.Tensor):
            sub = samex - x.reshape((1, -1))
            sq = sub * sub
            rd = torch.sqrt(sq.sum(axis=1))
            # clone --> UnsupportedAliasMutationException:
            # Combine_fn might be aliasing the input!
            return [unused.clone(), rd]

        class ScanModel(torch.nn.Module):
            def forward(self, x):
                z = torch.tensor([0], dtype=torch.float32)
                y = x.clone()
                out = torch.ops.higher_order.scan(
                    dist,
                    [z],
                    [x],
                    dim=0,
                    reverse=False,
                    additional_inputs=[y],
                )
                return out[1]

        x = torch.tensor([[1, 2, 3, -1], [4, 5, 6, -1], [7, 8, 9, -1]], dtype=torch.float32)
        model = ScanModel()
        expected = model(x)
        self.assertEqual(expected.shape, (3, 3))
        self.assertEqualArray(expected, torch.cdist(x, x))
        self.assertNotEmpty(torch.export.export(model, (x,), strict=True).graph)

        for optimize in [False, True]:
            with self.subTest(optimize=optimize):
                onx = to_onnx(model, (x,), optimize=optimize)
                # with open(f"test_scan_cdist_add_{int(optimize)}.onnx", "wb") as f:
                #     f.write(onx.SerializeToString())

                names = [(f.domain, f.name) for f in onx.functions]
                self.assertEqual(len(names), len(set(names)))

                import onnxruntime

                sess = onnxruntime.InferenceSession(
                    onx.SerializeToString(), providers=["CPUExecutionProvider"]
                )
                for _x in (-x, x):
                    expected = model(_x)
                    feeds = {"x": _x.detach().numpy()}
                    got = sess.run(None, feeds)
                    self.assertEqualArray(expected, got[0], atol=1e-5)

<<<<<<< HEAD
    @requires_torch("2.6")
    def test_scan_cdist_dynamic(self):
        import torch

        def dist(y: torch.Tensor, scanned_x: torch.Tensor):
            sub = y - scanned_x.reshape((1, -1))
            sq = sub * sub
            rd = torch.sqrt(sq.sum(axis=1))
            # clone --> UnsupportedAliasMutationException:
            # Combine_fn might be aliasing the input!
            return [y.clone(), rd]

        class ModuleWithControlFlowLoopScan(torch.nn.Module):

            def forward(self, x, y):
                carry, out = torch.ops.higher_order.scan(
                    dist,
                    [y],
                    [x],
                    dim=0,
                    reverse=False,
                    additional_inputs=[],
                )
                return out

        x_rows = torch.export.Dim("x_rows")
        y_rows = torch.export.Dim("y_rows")
        dim = torch.export.Dim("dim")
        dyns = [
            ({0: x_rows, 1: dim}, {0: y_rows, 1: dim}),
            {"x": {0: x_rows, 1: dim}, "y": {0: y_rows, 1: dim}},
        ]
        inputs = [
            (torch.randn(3, 4), torch.randn(5, 4)),
            (torch.randn(13, 14), torch.randn(15, 14)),
        ]
        inputs.append((-inputs[0][0], -inputs[0][1]))
        model = ModuleWithControlFlowLoopScan()

        for optimize, ds in itertools.product([False, True], dyns):
            torch.export.export(model, inputs[0], dynamic_shapes=ds)
            onx = to_onnx(model, inputs[0], optimize=optimize, dynamic_shapes=ds, verbose=2)
            names = [(f.domain, f.name) for f in onx.functions]
            self.assertEqual(len(names), len(set(names)))
            import onnxruntime

            sess = onnxruntime.InferenceSession(
                onx.SerializeToString(), providers=["CPUExecutionProvider"]
            )
            ref = ExtendedReferenceEvaluator(onx)

            for xy in inputs:
                with self.subTest(optimize=optimize, ds=type(ds), xy=xy[0].shape):
                    expected = model(*xy)
                    feeds = {"x": xy[0].detach().numpy(), "y": xy[1].detach().numpy()}
                    got = ref.run(None, feeds)
                    self.assertEqualArray(expected, got[0], atol=1e-5)
                    got = sess.run(None, feeds)
                    self.assertEqualArray(expected, got[0], atol=1e-5)

=======
>>>>>>> 0f377411

if __name__ == "__main__":
    unittest.main(verbosity=2)<|MERGE_RESOLUTION|>--- conflicted
+++ resolved
@@ -596,7 +596,6 @@
                     got = sess.run(None, feeds)
                     self.assertEqualArray(expected, got[0], atol=1e-5)
 
-<<<<<<< HEAD
     @requires_torch("2.6")
     def test_scan_cdist_dynamic(self):
         import torch
@@ -637,8 +636,18 @@
         model = ModuleWithControlFlowLoopScan()
 
         for optimize, ds in itertools.product([False, True], dyns):
-            torch.export.export(model, inputs[0], dynamic_shapes=ds)
-            onx = to_onnx(model, inputs[0], optimize=optimize, dynamic_shapes=ds, verbose=2)
+            onx = to_onnx(model, inputs[0], optimize=optimize, dynamic_shapes=ds)
+            if isinstance(ds, dict):
+                for i in onx.graph.input:
+                    shape = i.type.tensor_type.shape
+                    ods = tuple(d.dim_param for d in shape.dim)
+                    self.assertEqual(ods, (f"{i.name}_rows", "dim"))
+            else:
+                for i in onx.graph.input:
+                    shape = i.type.tensor_type.shape
+                    ods = tuple(d.dim_param for d in shape.dim)
+                    self.assertEqual(ods, (f"{i.name}_rows", "dim"))
+            # self.print_model(onx)
             names = [(f.domain, f.name) for f in onx.functions]
             self.assertEqual(len(names), len(set(names)))
             import onnxruntime
@@ -656,9 +665,8 @@
                     self.assertEqualArray(expected, got[0], atol=1e-5)
                     got = sess.run(None, feeds)
                     self.assertEqualArray(expected, got[0], atol=1e-5)
-
-=======
->>>>>>> 0f377411
+                    return
+
 
 if __name__ == "__main__":
     unittest.main(verbosity=2)