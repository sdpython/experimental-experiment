"""
::

    clear&&python _unittests/ut_xoptim/test_graph_pattern_combination.py -k study
"""

import os
import unittest
import sys
import numpy as np
from onnx import (
    ModelProto,
    TensorProto,
    helper as oh,
    numpy_helper as onh,
    load as load_onnx,
)
from onnx.checker import check_model
from onnx.shape_inference import infer_shapes
from onnx.onnx_cpp2py_export.shape_inference import InferenceError
from experimental_experiment.reference import ExtendedReferenceEvaluator
from experimental_experiment.ext_test_case import (
    ExtTestCase,
    skipif_ci_windows,
    requires_onnxruntime_training,
    has_onnxruntime_training,
)
from experimental_experiment.xbuilder.graph_builder import (
    GraphBuilder,
    OptimizationOptions,
)

TFLOAT = TensorProto.FLOAT


def cuda_recent_enough():
    import torch

    try:
        v = torch.version.cuda
    except ImportError:
        return False
    return v != "11.8"


class TestGraphPatternCombination(ExtTestCase):

    @classmethod
    def setUpClass(cls):
        for name in [
            "dump_bug_test_pattern_combination_false.onnx",
            "dump_bug_test_pattern_combination.onnx",
        ]:
            if os.path.exists(name):
                os.remove(name)

    def _fix_shape(self, onx):
        skip_names = set()
        for node in onx.graph.node:
            if node.op_type in {"SequenceConstruct", "SequenceAt"}:
                skip_names |= set(node.output)

        new_shapes = []
        for sh in onx.graph.value_info:
            if sh.name in skip_names:
                continue
            if sh.type.tensor_type.elem_type != 0:
                new_shapes.append(sh)
        del onx.graph.value_info[:]
        onx.graph.value_info.extend(new_shapes)

    def _check_ort_cpu_or_cuda(self, onx, model=None):

        def cl(text):
            return (
                text.replace("\n", " ")
                .replace("  ", " ")
                .replace("  ", " ")
                .replace("  ", " ")
            )

        def s(cond):
            if not cond:
                with open("dump_bug_test_pattern_combination_false.onnx", "wb") as f:
                    f.write(onx.SerializeToString())
            return cond

        for i in onx.graph.input:
            assert s(
                i.type.tensor_type.elem_type != 0
            ), f"Model={model!r}, Input {i.name!r} has no type"
        for i in onx.graph.output:
            assert s(
                i.type.tensor_type.elem_type != 0
            ), f"Model={model!r}, Output {i.name!r} has no type"

        skip_names = set()
        for node in onx.graph.node:
            if node.op_type in {"SequenceConstruct", "SequenceAt"}:
                skip_names |= set(node.output)

        for sh in onx.graph.value_info:
            if sh.name in skip_names:
                continue
            assert s(
                sh.type.tensor_type.elem_type != 0
            ), f"Model={model!r}, Result {sh.name!r} has no type"

        # check_model(onx)
        try:
            infer_shapes(onx)
        except InferenceError as e:
            if "Cannot infer type and shape for node name" not in str(e):
                raise

        import onnxruntime
        from onnxruntime.capi.onnxruntime_pybind11_state import Fail, InvalidArgument

        opsets = {d.domain: d.version for d in onx.opset_import}
        options = onnxruntime.SessionOptions()
        providers = ["CPUExecutionProvider"]
        if "onnx_extended.ortops.optim.cuda" in opsets:
            try:
                from onnx_extended.ortops.optim.cuda import get_ort_ext_libs
            except ImportError:
                raise unittest.SkipTest("onnx_extended not installed.")

            options.register_custom_ops_library(get_ort_ext_libs()[0])
            providers = ["CUDAExecutionProvider", "CPUExecutionProvider"]
        if "onnx_extended.ortops.optim.cpu" in opsets:
            try:
                from onnx_extended.ortops.optim.cpu import get_ort_ext_libs
            except ImportError:
                raise unittest.SkipTest("onnx_extended not installed.")

            options.register_custom_ops_library(get_ort_ext_libs()[0])

        try:
            onnxruntime.InferenceSession(
                onx.SerializeToString(), options, providers=providers
            )
        except (Fail, InvalidArgument) as e:
<<<<<<< HEAD
            if "com.microsoft:SoftmaxGrad(-1) is not" in str(e):
                # not onnxruntime-training
                raise unittest.SkipTest("onnxruntime-training is not installed.")
=======
            if "com.microsoft:SoftmaxGrad(-1) is not a registered" in str(e):
                raise unittest.SkipTest(f"onnxruntime-training is needed due to {e}")
>>>>>>> 1003d3be
            err = []
            rows = []
            for i in onx.graph.input:
                rows.append(f"input-: {i.name!r} {cl(str(i.type))}")
                if i.type.tensor_type.elem_type == 0:
                    err.append(f"ERR:input-: {i.name!r} {cl(str(i.type))}")
            for i in onx.graph.output:
                rows.append(f"output: {i.name!r} {cl(str(i.type))}")
                if i.type.tensor_type.elem_type == 0:
                    err.append(f"ERR:output: {i.name!r} {cl(str(i.type))}")
            for i in onx.graph.value_info:
                rows.append(f"shape-: {i.name!r} {cl(str(i.type))}")
                if i.type.tensor_type.elem_type == 0:
                    err.append(f"ERR:shape-: {i.name!r} {cl(str(i.type))}")
            msg = "\n".join(err + rows)

            with open("dump_bug_test_pattern_combination.onnx", "wb") as f:
                f.write(onx.SerializeToString())
            raise AssertionError(f"Model={model!r}\n{msg}") from e

    def _get_model(self, name: str, skip=False) -> ModelProto:
        if os.path.exists(name):
            return load_onnx(name)
        p = os.path.join(os.path.dirname(__file__), "..", "ut_xbuilder", "data", name)
        if not os.path.exists(p):
            p = os.path.join(os.path.dirname(__file__), "data", name)
        if skip and not os.path.exists(p):
            raise unittest.SkipTest(f"Unable to find {p!r}.")
        self.assertExists(p)
        return load_onnx(p, load_external_data=False)

    def _range(self, *shape, bias: float = None):
        n = np.prod(shape)
        x = np.arange(n).astype(np.float32) / n
        if bias:
            x = x + bias
        return x.reshape(tuple(shape)).astype(np.float32)

    def test_reshape_matmul_reshape_static(self):
        model = oh.make_model(
            oh.make_graph(
                [
                    oh.make_node("Unsqueeze", ["X", "zero"], ["xu1"]),
                    oh.make_node("Unsqueeze", ["xu1", "un"], ["xu2"]),
                    oh.make_node("Reshape", ["xu2", "shape1"], ["xm1"]),
                    oh.make_node("Reshape", ["Y", "shape2"], ["xm2c"]),
                    oh.make_node("Cast", ["xm2c"], ["xm2"], to=1),
                    oh.make_node("MatMul", ["xm1", "xm2"], ["xm"]),
                    oh.make_node("Reshape", ["xm", "shape3"], ["Z"]),
                ],
                "dummy",
                [
                    oh.make_tensor_value_info("X", TFLOAT, [32, 128]),
                    oh.make_tensor_value_info("Y", TFLOAT, [3, 5, 128, 64]),
                ],
                [oh.make_tensor_value_info("Z", TFLOAT, [3, 5, 32, 64])],
                [
                    onh.from_array(np.array([0], dtype=np.int64), name="zero"),
                    onh.from_array(np.array([1], dtype=np.int64), name="un"),
                    onh.from_array(
                        np.array([1, 32, 128], dtype=np.int64), name="shape1"
                    ),
                    onh.from_array(
                        np.array([15, 128, 64], dtype=np.int64), name="shape2"
                    ),
                    onh.from_array(
                        np.array([3, 5, 32, 64], dtype=np.int64), name="shape3"
                    ),
                ],
            )
        )
        check_model(model)
        feeds = {"X": self._range(32, 128), "Y": self._range(3, 5, 128, 64)}
        ref = ExtendedReferenceEvaluator(model)
        expected = ref.run(None, feeds)[0]

        gr = GraphBuilder(
            model,
            infer_shapes=True,
            optimization_options=OptimizationOptions(
                patterns=[
                    "Cast",
                    "ReshapeMatMulReshape",
                    "UnsqueezeUnsqueeze",
                    "MatMulReshape2Of3",
                    "ReshapeReshape",
                ],
            ),
        )
        opt_onx = gr.to_onnx(optimize=True)
        self.assertEqual(
            ["Unsqueeze", "MatMul"], [n.op_type for n in opt_onx.graph.node]
        )
        self.assertEqual(1, len(opt_onx.graph.initializer))

        opt_ref = ExtendedReferenceEvaluator(opt_onx)
        got = opt_ref.run(None, feeds)[0]
        self.assertEqualArray(expected, got)

    def test_reshape_matmul_reshape_dynamic_1(self):
        model = oh.make_model(
            oh.make_graph(
                [
                    oh.make_node("Unsqueeze", ["X", "zero"], ["xu1"]),
                    oh.make_node("Unsqueeze", ["xu1", "un"], ["xu2"]),
                    oh.make_node("Reshape", ["xu2", "shape1"], ["xm1"]),
                    oh.make_node("Reshape", ["Y", "shape2"], ["xm2c"]),
                    oh.make_node("Cast", ["xm2c"], ["xm2"], to=1),
                    oh.make_node("MatMul", ["xm1", "xm2"], ["xm"]),
                    oh.make_node("Reshape", ["xm", "shape3"], ["Z"]),
                ],
                "dummy",
                [
                    oh.make_tensor_value_info("X", TFLOAT, ["D32", "D128"]),
                    oh.make_tensor_value_info(
                        "Y", TFLOAT, ["batch", "channel", "D128", "D64"]
                    ),
                ],
                [
                    oh.make_tensor_value_info(
                        "Z", TFLOAT, ["batch", "channel", "D32", "64"]
                    )
                ],
                [
                    onh.from_array(np.array([0], dtype=np.int64), name="zero"),
                    onh.from_array(np.array([1], dtype=np.int64), name="un"),
                    onh.from_array(
                        np.array([1, 32, 128], dtype=np.int64), name="shape1"
                    ),
                    onh.from_array(
                        np.array([15, 128, 64], dtype=np.int64), name="shape2"
                    ),
                    onh.from_array(
                        np.array([3, 5, 32, 64], dtype=np.int64), name="shape3"
                    ),
                ],
            )
        )
        check_model(model)
        feeds = {"X": self._range(32, 128), "Y": self._range(3, 5, 128, 64)}
        ref = ExtendedReferenceEvaluator(model)
        expected = ref.run(None, feeds)[0]

        gr = GraphBuilder(
            model,
            infer_shapes=True,
            optimization_options=OptimizationOptions(
                patterns=[
                    "Cast",
                    "ReshapeMatMulReshape",
                    "UnsqueezeUnsqueeze",
                    "MatMulReshape2Of3",
                    "ReshapeReshape",
                ],
            ),
        )
        opt_onx = gr.to_onnx(optimize=True)
        self.assertEqual(
            ["Unsqueeze", "MatMul"], [n.op_type for n in opt_onx.graph.node]
        )
        self.assertEqual(1, len(opt_onx.graph.initializer))

        opt_ref = ExtendedReferenceEvaluator(opt_onx)
        got = opt_ref.run(None, feeds)[0]
        self.assertEqualArray(expected, got)

    def test_reshape_matmul_reshape_dynamic_2(self):
        model = oh.make_model(
            oh.make_graph(
                [
                    oh.make_node("Unsqueeze", ["X", "zero"], ["xu1"]),
                    oh.make_node("Unsqueeze", ["xu1", "un"], ["xu2"]),
                    oh.make_node("Reshape", ["xu2", "shape1"], ["xm1"]),
                    oh.make_node("Reshape", ["Y", "shape2"], ["xm2c"]),
                    oh.make_node("Cast", ["xm2c"], ["xm2"], to=1),
                    oh.make_node("MatMul", ["xm1", "xm2"], ["xm"]),
                    oh.make_node("Reshape", ["xm", "shape3"], ["Z"]),
                ],
                "dummy",
                [
                    oh.make_tensor_value_info("X", TFLOAT, ["D32", "D128"]),
                    oh.make_tensor_value_info(
                        "Y", TFLOAT, ["batch", "channel", "D128", "D64"]
                    ),
                ],
                [
                    oh.make_tensor_value_info(
                        "Z", TFLOAT, ["batch", "channel", "D32", "64"]
                    )
                ],
                [
                    onh.from_array(np.array([0], dtype=np.int64), name="zero"),
                    onh.from_array(np.array([1], dtype=np.int64), name="un"),
                    onh.from_array(
                        np.array([1, 32, 128], dtype=np.int64), name="shape1"
                    ),
                    onh.from_array(
                        np.array([15, 128, 64], dtype=np.int64), name="shape2"
                    ),
                    onh.from_array(
                        np.array([3, 5, 32, 64], dtype=np.int64), name="shape3"
                    ),
                ],
            )
        )
        check_model(model)
        feeds = {"X": self._range(32, 128), "Y": self._range(3, 5, 128, 64)}
        ref = ExtendedReferenceEvaluator(model)
        expected = ref.run(None, feeds)[0]

        gr = GraphBuilder(
            model,
            optimization_options=OptimizationOptions(
                patterns=[
                    "Cast",
                    "ReshapeMatMulReshape",
                    "UnsqueezeUnsqueeze",
                    "MatMulReshape2Of3",
                    "ReshapeReshape",
                ]
            ),
            infer_shapes=True,
        )
        opt_onx = gr.to_onnx(optimize=True)
        self.assertEqual(
            ["Unsqueeze", "MatMul"], [n.op_type for n in opt_onx.graph.node]
        )
        self.assertEqual(1, len(opt_onx.graph.initializer))

        opt_ref = ExtendedReferenceEvaluator(opt_onx)
        got = opt_ref.run(None, feeds)[0]
        self.assertEqualArray(expected, got)

    def test_reshape_matmul_reshape_keep_intermediate(self):
        model = oh.make_model(
            oh.make_graph(
                [
                    oh.make_node("Unsqueeze", ["X", "zero"], ["xu1"]),
                    oh.make_node("Unsqueeze", ["xu1", "un"], ["xu2"]),
                    oh.make_node("Reshape", ["xu2", "shape1"], ["xm1"]),
                    oh.make_node("Reshape", ["Y", "shape2"], ["xm2c"]),
                    oh.make_node("Cast", ["xm2c"], ["xm2"], to=1),
                    oh.make_node("MatMul", ["xm1", "xm2"], ["xm"]),
                    oh.make_node("Reshape", ["xm", "shape3"], ["Z"]),
                ],
                "dummy",
                [
                    oh.make_tensor_value_info("X", TFLOAT, [32, 128]),
                    oh.make_tensor_value_info("Y", TFLOAT, [3, 5, 128, 64]),
                ],
                [
                    oh.make_tensor_value_info("Z", TFLOAT, [3, 5, 32, 64]),
                    oh.make_tensor_value_info("xm1", TFLOAT, [1, 32, 128]),
                ],
                [
                    onh.from_array(np.array([0], dtype=np.int64), name="zero"),
                    onh.from_array(np.array([1], dtype=np.int64), name="un"),
                    onh.from_array(
                        np.array([1, 32, 128], dtype=np.int64), name="shape1"
                    ),
                    onh.from_array(
                        np.array([15, 128, 64], dtype=np.int64), name="shape2"
                    ),
                    onh.from_array(
                        np.array([3, 5, 32, 64], dtype=np.int64), name="shape3"
                    ),
                ],
            )
        )
        check_model(model)
        feeds = {"X": self._range(32, 128), "Y": self._range(3, 5, 128, 64)}
        ref = ExtendedReferenceEvaluator(model)
        expected = ref.run(None, feeds)[0]

        gr = GraphBuilder(
            model,
            optimization_options=OptimizationOptions(
                patterns=[
                    "Cast",
                    "ReshapeMatMulReshape",
                    "UnsqueezeUnsqueeze",
                    "MatMulReshape2Of3",
                    "ReshapeReshape",
                ],
                verbose=10,
            ),
            infer_shapes=True,
        )
        s = str(gr.optimization_options)
        self.assertIn("OptimizationOptions(", s)
        self.assertIn("CastPattern", s)
        opt_onx, out, _ = self.capture(lambda: gr.to_onnx(optimize=True))
        self.assertIn("remove_initializer:shape2", out)
        self.assertEqual(
            ["Unsqueeze", "Reshape", "MatMul"], [n.op_type for n in opt_onx.graph.node]
        )
        self.assertEqual(2, len(opt_onx.graph.initializer))

        opt_ref = ExtendedReferenceEvaluator(opt_onx)
        got = opt_ref.run(None, feeds)[0]
        self.assertEqualArray(expected, got)

    def test_simplified_only(self):
        for model in ["noopt-llama-custom__0.onnx"]:
            onx = self._get_model(model)
            with self.subTest(model=model):
                gr = GraphBuilder(
                    onx,
                    optimization_options=OptimizationOptions(
                        patterns=["SimplifiedLayerNormalization"],
                        verbose=0,
                    ),
                    infer_shapes=True,
                )
                onx = gr.to_onnx(optimize=True)
                types = set([n.op_type for n in onx.graph.node])
                self.assertIn("SimplifiedLayerNormalization", types)
                self._check_ort_cpu_or_cuda(onx)

    @requires_onnxruntime_training()
    def test_simplified_with_all_default(self):
        self._simplified_with_all(
            {}, experimental=False, check_ort=cuda_recent_enough()
        )

    def test_simplified_with_all_experimental(self):
        self._simplified_with_all({}, experimental=True, check_ort=cuda_recent_enough())

    def test_position_issue1(self):
        self._simplified_with_all(
            {},
            experimental=True,
            check_ort=cuda_recent_enough(),
            models_list=["dort-llama-llama-ort_1.onnx"],
        )

    def test_position_issue2(self):
        self._simplified_with_all(
            {},
            experimental=True,
            check_ort=cuda_recent_enough(),
            models_list=["dort-llama2-llama-ort+_1.onnx"],
        )

    def _simplified_with_all(
        self, disabled, experimental=False, check_ort=True, models_list=None
    ):
        import torch

        for model in models_list or [
            "noopt-llama-custom__1.onnx",
            "noopt-llama-custom__0.onnx",
            "noopt-phi-custom__0.onnx",
            "noopt-phi-custom__1.onnx",
            "llama_forward.onnx",
            "llama_forward.onnx",
            "opt-llama-custom-forward.onnx",
            # "dort-llama-llama-ort_1.onnx",
            # "dort-llama2-llama-ort+_1.onnx",
            "opt-llama-custom-backward.onnx",
            "dort_forward.onnx",
            "dort_backward.onnx",
            "dort-model-llama-ort+_0.onnx",
            "dort-model-llama-ort+_1.onnx",
            "dort-model-llama-ort+_1_split.onnx",
            "em_llama_custom_static_fp32_cuda_large_h6_58fa9.onnx.2.onnx",
            "em_phi_custom_static_fp32_cuda_large_h6_58fa9.onnx.2.onnx",
        ]:
            if model in {
                "noopt-llama-custom__1.onnx",
                "noopt-phi-custom__1.onnx",
                "opt-llama-custom-backward.onnx",
            } and sys.platform in {
                "win32",
                "darwin",
            }:
                # Fatal error: com.microsoft:SoftmaxGrad(-1) is not a registered function/op
                continue
            options = OptimizationOptions(
                patterns=(
                    "default+onnxruntime+experimental"
                    if experimental
                    else "default+onnxruntime"
                ),
                verbose=0,
                verifies=False,
                processor="CPU,CUDA" if torch.cuda.is_available() else "CPU",
            )
            options.patterns = [
                p for p in options.patterns if p.__class__.__name__ not in disabled
            ]
            onx = self._get_model(model)
            self._fix_shape(onx)
            if check_ort:
                self._check_ort_cpu_or_cuda(onx, model=model)
            gr = GraphBuilder(
                onx,
                optimization_options=options,
                infer_shapes=True,
            )
            new_onx = None
            try:
                new_onx = gr.to_onnx(optimize=True)
            except AssertionError as e:
                if model in {
                    "dort-llama-llama-ort_1.onnx",
                    "dort-llama2-llama-ort+_1.onnx",
                } and "Node at position 29 cannot be moved." in str(e):
                    raise unittest.SkipTest(
                        "Algorithm inserting nodes is still not perfect"
                    )
                raise AssertionError(f"Model {model!r} failed.")
            assert new_onx is not None, f"Model {model!r} was not optimized."
            op_types = [n.op_type for n in new_onx.graph.node]
            if experimental and "ScatterND" in op_types:
                if (
                    torch.cuda.is_available()
                    or len([n for n in op_types if n == "ScatterND"]) > 1
                ):
                    self.dump_onnx(f"dump_{model}", new_onx)
                    raise AssertionError(f"Model {model!r} has ScatterND.")
            if check_ort and has_onnxruntime_training():
                self._check_ort_cpu_or_cuda(new_onx, model=model)

    @skipif_ci_windows("crash")
    def test_study(self):
        model = "em_llama_custom_static_fp32_cuda_large_h6_58fa9.onnx.2.onnx"
        enabled = {
            "RotaryConcatPartPattern",
        }
        enabled = {}
        disabled = {}
        options = OptimizationOptions(
            patterns="default+onnxruntime+experimental",
            verbose=0,
            verifies=False,
            dump_applied_patterns="dump_applied_pattern",
            max_iter=len(enabled) + 1 if enabled else -1,
            processor="CPU,CUDA",
        )
        options.patterns = [
            p
            for p in options.patterns
            if (not enabled or p.__class__.__name__ in enabled)
            and p.__class__.__name__ not in disabled
        ]
        assert options.patterns, "Pattern is empty."
        if __name__ == "__main__":
            options.verbose = 1 if len(options.patterns) > 3 else 10
            print(f"-- patterns={[c.__class__.__name__ for c in options.patterns]}")
            print(f"-- verbose={options.verbose}")
        for p in options.patterns:
            p.verbose = options.verbose
        onx = self._get_model(model, skip=True)
        self._fix_shape(onx)

        def do():
            gr = GraphBuilder(
                onx,
                optimization_options=options,
                infer_shapes=False,
                verbose=2 if __name__ == "__main__" else 0,
            )
            return gr.to_onnx(optimize=True)

        # from onnx_array_api.profiling import profile, profile2graph
        # ps = profile(do)[0]
        # root, nodes = profile2graph(ps, clean_text=lambda x: x.split("/")[-1])
        # text = root.to_text()
        # print(text)

        new_onx = do()

        with open(f"test_study_{os.path.split(model)[-1]}", "wb") as f:
            f.write(new_onx.SerializeToString())

        from onnxruntime.capi.onnxruntime_pybind11_state import (
            Fail,
            NotImplemented,
            RuntimeException,
        )

        try:
            self._check_ort_cpu_or_cuda(onx)
        except NotImplemented as e:
            raise unittest.SkipTest(f"missing extension: {e}")
        except Fail as e:
            if "com.microsoft:SoftmaxGrad(-1) is not a registered function" in str(e):
                unittest.SkipTest(f"onnxruntime-training is needed for {e}")
            raise
        except RuntimeException as e:
            if "Invalid fd was supplied" in str(e):
                raise unittest.SkipTest(f"missing extension: {e}")
            raise
        self._check_ort_cpu_or_cuda(new_onx)


if __name__ == "__main__":
    unittest.main(verbosity=2)<|MERGE_RESOLUTION|>--- conflicted
+++ resolved
@@ -140,14 +140,8 @@
                 onx.SerializeToString(), options, providers=providers
             )
         except (Fail, InvalidArgument) as e:
-<<<<<<< HEAD
-            if "com.microsoft:SoftmaxGrad(-1) is not" in str(e):
-                # not onnxruntime-training
-                raise unittest.SkipTest("onnxruntime-training is not installed.")
-=======
             if "com.microsoft:SoftmaxGrad(-1) is not a registered" in str(e):
                 raise unittest.SkipTest(f"onnxruntime-training is needed due to {e}")
->>>>>>> 1003d3be
             err = []
             rows = []
             for i in onx.graph.input:
