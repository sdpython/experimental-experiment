--- conflicted
+++ resolved
@@ -274,19 +274,11 @@
 
         models = set(timm.list_models(pretrained=True, exclude_filters=["*in21k"]))
         models = set(_.split(".")[0] for _ in models)
-<<<<<<< HEAD
-        # add?
-        # inception_v3.tf_adv_in1k
-        # inception_v3.gluon_in1k
-        # nest_base_jx.goog_in1k
-        # resnext101_32x16d.fb_swsl_ig1b_ft_in1k
-=======
         expected = [_ for _ in container.EXPECTED.split("\n") if len(_) > 2]
         expected = set(_ for _ in container.EXPECTED.split("\n") if len(_) > 2)
         missing = expected - set(container.TIMM_MODELS)
         # These models seems to be missing.
         models |= missing
->>>>>>> 92a7e359
 
         container._config = {"done": True}
         with io.StringIO(container.MODELS_FILENAME) as fh:
