--- conflicted
+++ resolved
@@ -286,14 +286,9 @@
                     memory_peak=args.memory_peak in BOOLEAN_VALUES,
                     part=int(args.part) if split_process else None,
                     pickled_name="temp_pickled_file.pkl" if split_process else None,
-<<<<<<< HEAD
-                    rtopt=args.rtopt in (1, "1", "True", "true"),
-                    shape_again=args.shape2 in (1, "1", "True", "true"),
-                    decomposition_table=args.decomposition_table,
-=======
                     rtopt=args.rtopt in BOOLEAN_VALUES,
                     shape_again=args.shape2 in BOOLEAN_VALUES,
->>>>>>> b8b91c53
+                    decomposition_table=args.decomposition_table,
                 )
             )
             duration = time.perf_counter() - begin
