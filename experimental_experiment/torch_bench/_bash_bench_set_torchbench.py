import gc
import importlib
import inspect
import io
import os
import pprint
import textwrap
import warnings
from typing import Any, NamedTuple, Optional, Set, Tuple

import torch
from torch._dynamo.testing import reset_rng_state
from ._bash_bench_benchmark_runner import BenchmarkRunner
from ._bash_bench_model_runner import (
    MakeConfig,
    ModelRunner,
    _rand_int_tensor,
    download_retry_decorator,
)


class TorchBenchRunner(BenchmarkRunner):
    SUITE = "TorchBench"

    YAML = textwrap.dedent(
        """
        # Some models have large dataset that doesn't fit in memory. Lower the batch
        # size to test the accuracy.
        batch_size:
            training:
                demucs: 4
                dlrm: 1024
                densenet121: 4
                hf_Reformer: 4
                hf_T5_base: 4
                timm_efficientdet: 1
                llama_v2_7b_16h: 1
                # reduced from 16 due to cudagraphs OOM in TorchInductor dashboard
                yolov3: 8

            inference:
                timm_efficientdet: 32

        dont_change_batch_size:
            - demucs
            - pytorch_struct
            - pyhpc_turbulent_kinetic_energy
            # https://github.com/pytorch/benchmark/pull/1656
            - vision_maskrcnn

        tolerance:
        # Need lower tolerance on GPU. GPU kernels
        # have non deterministic kernels for these models.
        higher:
            - alexnet
            - attention_is_all_you_need_pytorch
            - densenet121
            - hf_Albert
            - vgg16
            - mobilenet_v3_large
            - nvidia_deeprecommender
            - timm_efficientdet

        # These models need >1e-3 tolerance
        even_higher:
            - soft_actor_critic
            - tacotron2
            - yolov3
            - timm_efficientdet
            - squeezenet1_1

        higher_fp16:
            - doctr_reco_predictor
            - drq
            - hf_Whisper

        higher_bf16:
            - doctr_reco_predictor
            - drq
            - hf_Whisper

        cosine: []

        require_larger_multiplier_for_smaller_tensor:
            - yolov3

        # These benchmarks took >600s on an i9-11900K CPU
        very_slow: &VERY_SLOW_MODELS
            # 3339s
            - hf_BigBird
            # 3062s
            - hf_Longformer
            # 930s
            - hf_T5

        # These benchmarks took >60s on an i9-11900K CPU
        slow:
            - *VERY_SLOW_MODELS
            # 137s
            - BERT_pytorch
            # 116s
            - demucs
            # 242s
            - fastNLP_Bert
            # 221s
            - hf_Albert
            # 400s
            - hf_Bart
            # 334s
            - hf_Bert
            # 187s
            - hf_DistilBert
            # 470s
            - hf_GPT2
            # 141s
            - hf_Reformer
            # 317s
            - speech_transformer
            # 99s
            - vision_maskrcnn

        non_deterministic:
            # https://github.com/pytorch/pytorch/issues/98355
            - mobilenet_v3_large
            - sam_fast

        dtype:
            force_amp_for_fp16_bf16_models:
                - DALLE2_pytorch
                - doctr_det_predictor
                - doctr_reco_predictor
                - Super_SloMo
                - tts_angular
                - pyhpc_turbulent_kinetic_energy
                - detectron2_fcos_r_50_fpn

        force_fp16_for_bf16_models:
            - vision_maskrcnn

        # models in canary_models that we should run anyway
        canary_models:
            - DALLE2_pytorch
            - torchrec_dlrm
            # ado
            - codellama
            - hf_mixtral
            - hf_Yi
            - mistral_7b_instruct
            - orca_2
            - phi_1_5
            - phi_2
            - stable_diffusion_xl
            - llama_v31_8b

        detectron2_models: &DETECTRON2_MODELS
            - detectron2_fasterrcnn_r_101_c4
            - detectron2_fasterrcnn_r_101_dc5
            - detectron2_fasterrcnn_r_101_fpn
            - detectron2_fasterrcnn_r_50_c4
            - detectron2_fasterrcnn_r_50_dc5
            - detectron2_fasterrcnn_r_50_fpn
            - detectron2_maskrcnn_r_101_c4
            - detectron2_maskrcnn_r_101_fpn
            - detectron2_maskrcnn_r_50_fpn

        # These models support only train mode. So accuracy checking can't be done in
        # eval mode.
        only_training:
            - *DETECTRON2_MODELS
            - tts_angular
            - tacotron2
            - demucs
            - hf_Reformer
            - pytorch_struct
            - yolov3

        trt_not_yet_working:
            - alexnet
            - resnet18
            - resnet50
            - mobilenet_v2
            - mnasnet1_0
            - squeezenet1_1
            - shufflenetv2_x1_0
            - vgg16
            - resnext50_32x4d

        skip:
            all:
                # OOMs (A100 40G)
                - detectron2_maskrcnn
                # TIMEOUT, https://github.com/pytorch/pytorch/issues/98467
                - tacotron2
                # Failing in eager mode
                - hf_clip
                # multi gpu not always available in benchmark runners
                - simple_gpt_tp_manual

        device:
            cpu:
                # OOMs
                - hf_T5_generate
                # model is CUDA only
                - cm3leon_generate
                # timeout
                - nanogpt
                # timeout
                - sam
                # model is CUDA only
                - sam_fast
                # model is CUDA only
                - llama_v2_7b_16h
                # flaky
                - stable_diffusion
                # requires FBGEMM, CUDA only
                - torchrec_dlrm
                - simple_gpt
                # works on cuda, accuracy failure on cpu
                - hf_Whisper
                - stable_diffusion_text_encoder
                - llava

            cuda: []

        test:
            training:
                - *DETECTRON2_MODELS
                # not designed for training
                - pyhpc_equation_of_state
                - pyhpc_isoneutral_mixing
                - pyhpc_turbulent_kinetic_energy
                - maml
                - llama
                - llama_v2_7b_16h
                - simple_gpt
                - sam_fast
                # Model's DEFAULT_TRAIN_BSIZE is not implemented
                - cm3leon_generate
                - hf_T5_generate
                - doctr_det_predictor
                - doctr_reco_predictor
                - moondream
                # doesnt fit in memory
                - phi_1_5
                - detectron2_fcos_r_50_fpn

        control_flow:
            - cm3leon_generate
            - detectron2_fcos_r_50_fpn
            - fastNLP_Bert
            - hf_Longformer
            - hf_Reformer
            - hf_T5_generate
            - opacus_cifar10
            - speech_transformer

        # Models that should only run in --multiprocess mode
        multiprocess:
            - simple_gpt

        # for these models, conv-batchnorm fusing causes big numerical churn.
        # Skip them
        freezing:
            - mnasnet1_0
            - moco
            - shufflenet_v2_x1_0

        accuracy:
            skip:
                large_models:
                # Models too large to have eager, dynamo and fp64_numbers simultaneosuly
                # even for 40 GB machine. We have tested accuracy for smaller version of
                # these models
                - hf_GPT2_large
                - hf_T5_large
                - timm_vision_transformer_large
                # accuracy https://github.com/pytorch/pytorch/issues/93847
                - maml
                - llama_v2_7b_16h
                - Background_Matting
                - stable_diffusion_unet
                eager_not_deterministic:
                # Models that deterministic algorithms can not be turned on for eager mode.
                - Background_Matting
                - pytorch_unet

        max_batch_size:
            hf_GPT2: 2
            pytorch_unet: 2
        """
    )

    MODELS_FILENAME = textwrap.dedent(
        """
        BERT_pytorch,128
        Background_Matting,1
        LearningToPaint,1024
        alexnet,1024
        dcgan,1024
        densenet121,64
        hf_Albert,32
        hf_Bart,16
        hf_Bert,16
        hf_GPT2,16
        hf_T5,4
        mnasnet1_0,256
        mobilenet_v2,128
        mobilenet_v3_large,256
        nvidia_deeprecommender,1024
        pytorch_unet,8
        resnet18,512
        resnet50,128
        resnext50_32x4d,128
        shufflenet_v2_x1_0,512
        squeezenet1_1,512
        timm_nfnet,256
        timm_efficientnet,128
        timm_regnet,128
        timm_resnest,256
        timm_vision_transformer,256
        timm_vovnet,128
        vgg16,128
        """
    )

    EXPECTED_MODELS = textwrap.dedent(
        """
        BERT_pytorch
        Background_Matting
        DALLE2_pytorch
        LearningToPaint
        Super_SloMo
        alexnet
        basic_gnn_edgecnn
        basic_gnn_gcn
        basic_gnn_gin
        basic_gnn_sage
        cm3leon_generate
        dcgan
        demucs
        densenet121
        detectron2_fasterrcnn_r_101_c4
        detectron2_fasterrcnn_r_101_dc5
        detectron2_fasterrcnn_r_101_fpn
        detectron2_fasterrcnn_r_50_c4
        detectron2_fasterrcnn_r_50_dc5
        detectron2_fasterrcnn_r_50_fpn
        detectron2_fcos_r_50_fpn
        detectron2_maskrcnn_r_101_c4
        detectron2_maskrcnn_r_101_fpn
        detectron2_maskrcnn_r_50_c4
        detectron2_maskrcnn_r_50_fpn
        dlrm
        doctr_det_predictor
        doctr_reco_predictor
        drq
        fastNLP_Bert
        functorch_dp_cifar10
        functorch_maml_omniglot
        hf_Albert
        hf_Bart
        hf_Bert
        hf_Bert_large
        hf_BigBird
        hf_DistilBert
        hf_GPT2
        hf_GPT2_large
        hf_Longformer
        hf_Reformer
        hf_T5
        hf_T5_base
        hf_T5_generate
        hf_T5_large
        hf_Whisper
        lennard_jones
        llama
        maml
        maml_omniglot
        mnasnet1_0
        mobilenet_v2
        mobilenet_v2_quantized_qat
        mobilenet_v3_large
        moco
        nanogpt
        nvidia_deeprecommender
        opacus_cifar10
        phlippe_densenet
        phlippe_resnet
        pyhpc_equation_of_state
        pyhpc_isoneutral_mixing
        pyhpc_turbulent_kinetic_energy
        pytorch_stargan
        pytorch_unet
        resnet152
        resnet18
        resnet50
        resnet50_quantized_qat
        resnext50_32x4d
        sam
        sam_fast
        shufflenet_v2_x1_0
        soft_actor_critic
        speech_transformer
        squeezenet1_1
        timm_efficientnet
        timm_nfnet
        timm_regnet
        timm_resnest
        timm_vision_transformer
        timm_vision_transformer_large
        timm_vovnet
        tts_angular
        vgg16
        vision_maskrcnn
        yolov3
        """
    )

    BATCH_SIZE_KNOWN_MODELS = dict()

    BATCH_SIZE_DIVISORS = {}

    EXTRA_MODELS = {}

    _config = None

    @classmethod
    def load_yaml_file(cls):
        import yaml

        with io.StringIO(cls.YAML) as f:
            data = yaml.safe_load(f)

        def flatten(lst):
            for item in lst:
                if isinstance(item, list):
                    yield from flatten(item)
                else:
                    yield item

        def maybe_list_to_set(obj):
            if isinstance(obj, dict):
                return {k: maybe_list_to_set(v) for k, v in obj.items()}
            if isinstance(obj, list):
                return set(flatten(obj))
            return obj

        config = maybe_list_to_set(data)
        return config

    @classmethod
    def initialize(cls):
        """Steps to run before running the benchmark."""
        try:
            import torch

            _ = torch.ops.fbgemm.asynchronous_complete_cumsum
        except (AttributeError, ImportError) as e:
            warnings.warn(
                f"Something wrong in the installation because of {e}.", stacklevel=1
            )
        cls._config = cls.load_yaml_file()
        assert "batch_size" in cls._config, f"config wrong {cls._config}"
        assert cls._config["batch_size"] is not None, f"config wrong {cls._config}"
        assert "inference" in cls._config["batch_size"], f"config wrong {cls._config}"
        lines = cls.MODELS_FILENAME.split("\n")
        lines = [line.rstrip() for line in lines]
        expected_models = {_.strip() for _ in cls.EXPECTED_MODELS.split("\n") if _}
        for line in lines:
            if not line or len(line) < 2:
                continue
            model_name, batch_size = line.split(",")
            if model_name not in expected_models:
                continue
            batch_size = int(batch_size)
            if "batch_size" not in cls._config or cls._config["batch_size"] is None:
                cls._config["batch_size"] = {}
            if (
                "inference" not in cls._config["batch_size"]
                or cls._config["batch_size"]["inference"] is None
            ):
                cls._config["batch_size"]["inference"] = {}
            assert "inference" in cls._config["batch_size"]
            cls._config["batch_size"]["inference"][model_name] = batch_size
        for o in expected_models:
            model_name = o.strip()
            if len(model_name) < 3:
                continue
            if model_name not in cls._config["batch_size"]["inference"]:
                cls._config["batch_size"]["inference"][model_name] = 1

    @classmethod
    def _get_module_cls_by_model_name(cls, model_cls_name):
        _module_by_model_name = {}
        module_name = _module_by_model_name.get(model_cls_name, "torchbenchmark")
        module = importlib.import_module(module_name)
        return getattr(module, model_cls_name)

    @classmethod
    def _get_sequence_length(cls, model_cls, model_name):
        if model_name.startswith(("Blenderbot",)):
            seq_length = 128
        elif model_name.startswith(("GPT2", "Bart", "T5", "PLBart", "MBart")):
            seq_length = 1024
        elif model_name in {"AllenaiLongformerBase", "BigBird", "Phi2"}:
            seq_length = 1024
        elif model_name.startswith("OPT"):
            seq_length = 2048
        elif "Reformer" in model_name:
            seq_length = 4096
        elif model_name.startswith(
            (
                "Albert",
                "Deberta",
                "Layout",
                "Electra",
                "XLNet",
                "MegatronBert",
                "Bert",
                "Roberta",
            )
        ) or model_name in {
            "DistillGPT2",
            "GoogleFnet",
            "YituTechConvBert",
            "CamemBert",
        }:
            seq_length = 512
        elif model_name in ["TrOCRForCausalLM"]:
            seq_length = 256
        elif model_name.startswith("MobileBert"):
            seq_length = 128
        elif model_name.startswith("Wav2Vec2"):
            seq_length = 2**16
        else:
            seq_length = 128
        return seq_length

    @classmethod
    def _generate_inputs_for_model(
        cls, model_cls, model, model_name, bs, device, include_loss_args=False
    ):
        if hasattr(model, "_get_random_inputs"):
            return model._get_random_inputs(device)

        import transformers

        num_choices = 3
        num_visual_features = 42
        seq_length = cls._get_sequence_length(model_cls, model_name)
        vocab_size = model.config.vocab_size

        if model_name.startswith("Wav2Vec2"):
            # TODO: If we add more input_values style models, try to work this
            # into the overall control flow
            target_length = 100
            return {
                "input_values": torch.randn((bs, seq_length), device=device),
                # Added because that's what the example training script has
                "attention_mask": _rand_int_tensor(device, 0, 2, (bs, seq_length)),
                "labels": _rand_int_tensor(device, 0, vocab_size, (bs, target_length)),
            }

        if model_name.endswith("MultipleChoice"):
            inputt = _rand_int_tensor(device, 0, vocab_size, (bs, num_choices, seq_length))
        elif model_name.startswith("Roberta"):
            inputt = _rand_int_tensor(device, 0, 1, (bs, seq_length))
        else:
            inputt = _rand_int_tensor(device, 0, vocab_size, (bs, seq_length))

        if "Bart" in model_name:
            inputt[:, -1] = model.config.eos_token_id

        input_dict = {"input_ids": inputt}

        if model_name.startswith(("T5", "M2M100", "MT5")) or model_cls in {
            transformers.BlenderbotModel,
            transformers.BlenderbotSmallModel,
            transformers.BlenderbotForConditionalGeneration,
            transformers.BlenderbotSmallForConditionalGeneration,
            transformers.PegasusModel,
            transformers.PegasusForConditionalGeneration,
            transformers.MarianModel,
            transformers.MarianMTModel,
        }:
            input_dict["decoder_input_ids"] = inputt

        if model_name.startswith("Lxmert"):
            visual_feat_dim, visual_pos_dim = (
                model.config.visual_feat_dim,
                model.config.visual_pos_dim,
            )
            input_dict["visual_feats"] = torch.randn(
                bs, num_visual_features, visual_feat_dim
            )
            input_dict["visual_pos"] = torch.randn(bs, num_visual_features, visual_pos_dim)

        if include_loss_args:
            if model_name.endswith("PreTraining"):
                if model_cls in [
                    transformers.ElectraForPreTraining,
                    transformers.LxmertForPreTraining,
                ]:
                    input_dict["labels"] = _rand_int_tensor(device, 0, 1, (bs, seq_length))
                else:
                    label_name = (
                        "sentence_order_label"
                        if model_cls in [transformers.AlbertForPreTraining]
                        else "next_sentence_label"
                    )
                    input_dict["labels"] = (
                        _rand_int_tensor(device, 0, vocab_size, (bs, seq_length)),
                    )
                    input_dict[label_name] = _rand_int_tensor(device, 0, 1, (bs,))
            elif model_name.endswith("QuestionAnswering"):
                input_dict["start_positions"] = _rand_int_tensor(
                    device, 0, seq_length, (bs,)
                )
                input_dict["end_positions"] = _rand_int_tensor(device, 0, seq_length, (bs,))
            elif model_name.endswith(
                ("MaskedLM", "HeadModel", "CausalLM", "DoubleHeadsModel")
            ):
                input_dict["labels"] = _rand_int_tensor(
                    device, 0, vocab_size, (bs, seq_length)
                )
            elif model_name.endswith("TokenClassification"):
                input_dict["labels"] = _rand_int_tensor(
                    device, 0, model.config.num_labels - 1, (bs, seq_length)
                )
            elif model_name.endswith("MultipleChoice"):
                input_dict["labels"] = _rand_int_tensor(device, 0, num_choices, (bs,))
            elif model_name.endswith("SequenceClassification"):
                input_dict["labels"] = _rand_int_tensor(
                    device, 0, model.config.num_labels - 1, (bs,)
                )
            elif model_name.endswith("NextSentencePrediction"):
                input_dict["labels"] = _rand_int_tensor(device, 0, 1, (bs,))
            elif model_name.endswith("ForConditionalGeneration"):
                input_dict["labels"] = _rand_int_tensor(
                    device, 0, vocab_size - 1, (bs, seq_length)
                )
            elif model_name in cls.EXTRA_MODELS:
                input_dict["labels"] = _rand_int_tensor(
                    device, 0, vocab_size, (bs, seq_length)
                )
            else:
                raise NotImplementedError(
                    f"Class {model_name!r} unsupported for training test "
                )

        return input_dict

    def __init__(
        self,
        device: str,
        partition_id: int = 0,
        total_partitions: int = 1,
        include_model_names: Optional[Set[str]] = None,
        exclude_model_names: Optional[Set[str]] = None,
        verbose: int = 0,
        warmup: int = 10,
        repeat: int = 30,
        fake_tensor: bool = False,
        no_grad: bool = True,
        target_opset: int = 18,
        dtype: Optional[Any] = None,
        nvtx: bool = False,
        dump_ort: bool = False,
    ):
        super().__init__(
            "torchbench",
            device=device,
            partition_id=partition_id,
            total_partitions=total_partitions,
            include_model_names=include_model_names,
            exclude_model_names=exclude_model_names,
            verbose=verbose,
            target_opset=target_opset,
            warmup=warmup,
            repeat=repeat,
            fake_tensor=fake_tensor,
            no_grad=no_grad,
            dtype=dtype,
            dump_ort=dump_ort,
            nvtx=nvtx,
        )
        if not self._config:
            self.initialize()
        assert self._config
        assert "inference" in self._config["batch_size"]
        assert "inference" in self._batch_size

    def _get_model_cls_and_config(self, model_name: str) -> Tuple[type, Any]:
        if model_name not in self.EXTRA_MODELS:
            import transformers

            model_cls = self._get_module_cls_by_model_name(model_name)
            config_cls = model_cls.config_class
            config = config_cls() if config_cls else None

            # NB: some models need a pad token defined to handle BS > 1
            if (
                model_cls
                in {
                    transformers.GPT2ForSequenceClassification,
                    transformers.GPTNeoForSequenceClassification,
                    transformers.GPTJForSequenceClassification,
                }
                or model_cls.__name__.startswith("Roberta")
                or model_cls.__name__.startswith("Marian")
            ):
                config.pad_token_id = 0

        else:
            config, model_cls = self.EXTRA_MODELS[model_name]

        assert config is not None, f"Config cannot be None for model {model_name!r}."
        return model_cls, config

    @classmethod
    def _reassign_parameters(cls, model):
        # torch_geometric models register parameter as tensors due to
        # https://github.com/pyg-team/pytorch_geometric/blob/master/torch_geometric/nn/dense/linear.py#L158-L168
        # Since it is unusual thing to do, we just reassign them to parameters
        def state_dict_hook(module, destination, prefix, local_metadata):
            for name, _param in module.named_parameters():
                if (
                    name in destination
                    and isinstance(destination[name], torch.Tensor)
                    and not isinstance(destination[name], torch.nn.Parameter)
                ):
                    destination[name] = torch.nn.Parameter(destination[name])

        model._register_state_dict_hook(state_dict_hook)

    @download_retry_decorator(retry=5)
    def _download_model(self, model_name):
        model_cls, config = self._get_model_cls_and_config(model_name)
        if "auto" in model_cls.__module__:
            # Handle auto classes
            model = model_cls.from_config(config)
        else:
            model = model_cls(config)
        if hasattr(model, "config"):
            model.config.to_tuple = False
        else:
            model.config = MakeConfig(to_tuple=False)
        return model

    @property
    def _batch_size(self):
        return self._config["batch_size"]

    def load_model(
        self,
        model_name: str,
        batch_size: Optional[int] = None,
    ) -> ModelRunner:
        import torchbenchmark

        torchbenchmark.TORCH_DEPS[:] = ["numpy", "torch", "torchaudio"]

        if self.verbose:
            print(
                f"[{self.__class__.__name__}.load_model] setup {model_name!r} "
                f"with batch_size={batch_size}"
            )

        status = torchbenchmark.setup(
            models=[model_name],
            verbose=self.verbose,
            continue_on_fail=False,
            allow_canary=False,  # TODO: should we allow canary models?
        )
        assert status, f"Could not setup model {model_name!r}, status={status!r}"

        is_training = self.training
        use_eval_mode = self.use_eval_mode
        dtype = self.dtype
        reset_rng_state()

        candidates = [
            f"torchbenchmark.models.{model_name}",
            f"torchbenchmark.canary_models.{model_name}",
            f"torchbenchmark.models.fb.{model_name}",
        ]
        for c in candidates:
            try:
                module = importlib.import_module(c)
                break
            except ModuleNotFoundError as e:
                if e.name != c:
                    raise ModuleNotFoundError(
                        f"Unable to find {c!r}, model_name={model_name!r}, "
                        f"e.name={e.name!r}, candidates={candidates}"
                    ) from e
        else:
            raise ImportError(f"could not import any of {candidates}")
        benchmark_cls = getattr(module, "Model", None)
        if benchmark_cls is None:
            raise NotImplementedError(f"{model_name}.Model is None")

        if not hasattr(benchmark_cls, "name"):
            benchmark_cls.name = model_name

        cant_change_batch_size = (
            not getattr(benchmark_cls, "ALLOW_CUSTOMIZE_BSIZE", True)
            or model_name in self._config["dont_change_batch_size"]
        )
        if cant_change_batch_size:
            batch_size = None
        if batch_size is None and is_training and model_name in self._batch_size["training"]:
            batch_size = self._batch_size["training"][model_name]
        elif (
            batch_size is None
            and not is_training
            and model_name in self._batch_size["inference"]
        ):
            batch_size = self._batch_size["inference"][model_name]

        # workaround "RuntimeError: not allowed to set torch.backends.cudnn flags"
        torch.backends.__allow_nonbracketed_mutation_flag = True
        if self.verbose:
            print(f"[{self.__class__.__name__}.load_model] start loading")

        if model_name == "vision_maskrcnn" and is_training:
            # Output of vision_maskrcnn model is a list of bounding boxes,
            # sorted on the basis of their scores. This makes accuracy
            # comparison hard with torch.compile. torch.compile can cause minor
            # divergences in the output because of how fusion works for amp in
            # TorchInductor compared to eager.  Therefore, instead of looking at
            # all the bounding boxes, we compare only top 4.
            model_kwargs = {"box_detections_per_img": 4}
            benchmark = benchmark_cls(
                test="train",
                device=self.device,
                batch_size=batch_size,
                model_kwargs=model_kwargs,
            )
            use_eval_mode = True
        elif is_training:
            benchmark = benchmark_cls(
                test="train",
                device=self.device,
                batch_size=batch_size,
            )
        else:
            try:
                benchmark = benchmark_cls(
                    test="eval",
                    device=self.device,
                    batch_size=batch_size,
                )
            except Exception as e:
                raise AssertionError(
                    f"Unable to create class {benchmark_cls}, "
                    f"device={self.device}, batch_size={batch_size}, "
                    f"signature={inspect.signature(benchmark_cls).parameters}, "
                    f"DEFAULT_EVAL_BSIZE="
                    f"{getattr(benchmark_cls, 'DEFAULT_EVAL_BSIZE', '?')}, "
                    f"ALLOW_CUSTOMIZE_BSIZE="
                    f"{getattr(benchmark_cls, 'ALLOW_CUSTOMIZE_BSIZE', '?')} "
<<<<<<< HEAD
                    f"--- exception={e}"
=======
                    f" --- exception={e}"
>>>>>>> bf74b609
                ) from e
        if self.verbose:
            print(f"[{self.__class__.__name__}.load_model] clsname={benchmark}")
        model, example_inputs = benchmark.get_module()
        if self.verbose:
            print(
                f"[{self.__class__.__name__}.load_model] clsname={benchmark}, done loading"
            )
        if model_name in [
            "basic_gnn_edgecnn",
            "basic_gnn_gcn",
            "basic_gnn_sage",
            "basic_gnn_gin",
        ]:
            self._reassign_parameters(model)

        if dtype is None:
            model = model.to(self.device)
        else:
            model = model.to(self.device, dtype=dtype)

        if self.enable_activation_checkpointing:
            model.gradient_checkpointing_enable()

        # Models that must be in train mode while training
        if is_training and (
            not use_eval_mode or model_name in self._config["only_training"]
        ):
            model.train()
        else:
            model.eval()

        gc.collect()
        batch_size = benchmark.batch_size
        if model_name == "torchrec_dlrm":
            batch_namedtuple = NamedTuple("Batch", "dense_features sparse_features labels")
            example_inputs = tuple(
                batch_namedtuple(
                    dense_features=batch.dense_features,
                    sparse_features=batch.sparse_features,
                    labels=batch.labels,
                )
                for batch in example_inputs
            )
        # Torchbench has quite different setup for yolov3, so directly passing
        # the right example_inputs
        if model_name == "yolov3":
            example_inputs = (torch.rand(batch_size, 3, 384, 512).to(self.device),)
        # See https://github.com/pytorch/benchmark/issues/1561
        if model_name == "maml_omniglot":
            batch_size = 5
            assert example_inputs[0].shape[0] == batch_size
        if model_name == "vision_maskrcnn":
            batch_size = 1

        if hasattr(model, "config"):
            model.config.to_tuple = False
        else:
            model.config = MakeConfig(to_tuple=False)
        return ModelRunner(
            model,
            example_inputs,
            device=self.device,
            dtype=self.dtype,
            warmup=self.warmup,
            repeat=self.repeat,
            suite=self.SUITE,
            autocast=self.autocast,
        )

    def iter_model_names(self):
        from torchbenchmark import _list_canary_model_paths, _list_model_paths

        expected_models = {_.strip() for _ in self.EXPECTED_MODELS.split("\n") if _}

        models = _list_model_paths()
        models += [
            f
            for f in _list_canary_model_paths()
            if os.path.basename(f) in self._config["canary_models"]
        ]
        model_names = [m for m in models if os.path.basename(m) in expected_models]
        assert len(model_names) >= len(expected_models), (
            f"Unexpected names {len(model_names)} < {len(expected_models)} (expected)"
            f"\n--missing=\n{pprint.pformat(sorted(set(expected_models)-{os.path.basename(m) for m in model_names}))}"  # noqa: E501
            f"\n--canary_models=\n{pprint.pformat(self._config['canary_models'])}"
            f"\n--_list_canary_model_paths()=\n{pprint.pformat(_list_canary_model_paths())}"
            f"\n--_list_model_paths()=\n{pprint.pformat(_list_model_paths())}"
        )
        model_names = [os.path.basename(m) for m in model_names]
        model_names.sort()

        start, end = self.get_benchmark_indices(len(model_names))
        yield from self.enumerate_model_names(model_names, start=start, end=end)<|MERGE_RESOLUTION|>--- conflicted
+++ resolved
@@ -860,11 +860,7 @@
                     f"{getattr(benchmark_cls, 'DEFAULT_EVAL_BSIZE', '?')}, "
                     f"ALLOW_CUSTOMIZE_BSIZE="
                     f"{getattr(benchmark_cls, 'ALLOW_CUSTOMIZE_BSIZE', '?')} "
-<<<<<<< HEAD
                     f"--- exception={e}"
-=======
-                    f" --- exception={e}"
->>>>>>> bf74b609
                 ) from e
         if self.verbose:
             print(f"[{self.__class__.__name__}.load_model] clsname={benchmark}")
