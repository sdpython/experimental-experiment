--- conflicted
+++ resolved
@@ -222,10 +222,7 @@
     """Simplifies an expression."""
     if isinstance(expr, int):
         return expr
-<<<<<<< HEAD
-=======
     assert isinstance(expr, str), f"Unexpected type {expr} for the expression."
->>>>>>> bdbfbf29
     tree = ast.parse(expr, mode="eval")
     transformers = [
         SimpleSimpliflyTransformer(expr=expr),
