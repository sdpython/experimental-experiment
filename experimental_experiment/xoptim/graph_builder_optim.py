import os
import pprint
import textwrap
import time
from typing import Any, Callable, Dict, Iterator, List, Optional, Set, Tuple, Union
import numpy as np
from onnx import AttributeProto, GraphProto, NodeProto, TensorProto, save as onnx_save
from onnx.shape_inference import infer_shapes
import onnx.helper as oh
from ..helpers import from_array_extended, make_idn
from ..xbuilder._onnx_helper import enumerate_subgraphs
from ..xshape.type_inference import infer_types
from .patterns_api import MatchResult, PatternOptimization
from .patterns import get_default_patterns


def _count(matches):
    stats = {}
    for n in matches:
        cl = n[0].__class__.__name__
        if cl in stats:
            stats[cl] += 1
        else:
            stats[cl] = 1
    return ", ".join([f"{v}*{k}" for k, v in stats.items()])


class GraphBuilderPatternOptimization:
    """
    Implements optimization after the conversion is done.
    The differences between the two models can be display with a
    command line such as:

    ::

        python -m onnx_array_api compare -m1 <model.onnx> -m2 <optimized.onnx> -m nodes -c 80

    This class assumes a pattern cannot reuse an existing name.

    :param builder: GraphBuilder
    :param patterns: list of patterns to apply
    :param recursive: goes through subgraphs
    :param verifies: verifies the model but it takes time
    :param verbose: verbosity
    :param dump_applied_patterns: dump applied patterns in a folder,
        the users can check every pattern dumped as a :epkg:`FunctionProto`
    :param processor: optimization should be made for this processor
        or this list of processors (comma separated value)

    Environment variable ``DROPPATTERN`` allows to drop a pattern to see if
    it is causing some damage to the model (bugs).
    There can be several separated by a comma.
    ``PATTERN`` increases the verbosity for a particular pattern.
    ``LOG_PATTERN_OPTIMIZE`` overwrites the verbosity.
    Environment variable ``DUMPPATTERNS`` dumps the matched nodes
    and their replacement if it contains a folder name.
    If ``PATTERNNOREMOVE`` not empty, the optimizer raises an exception when
    one optimizing steps removes this name.
    """

    MINUS_ONE = np.array([-1], dtype=np.int64)
    ONE = np.array([1], dtype=np.int64)
    ONE_NO_DIM = np.array(1, dtype=np.int64)
    ZERO = np.array([0], dtype=np.int64)
    ZERO_NO_DIM = np.array(0, dtype=np.int64)
    # MAXINT for int64, means a slice goes up to the last element
    END = np.array([9223372036854775807], dtype=np.int64)

    def __init__(
        self,
        builder: "GraphBuilder",  # noqa: F821
        patterns: Optional[List[PatternOptimization]] = None,
        recursive: bool = False,
        verifies: bool = False,
        verbose: int = 0,
        dump_applied_patterns: Optional[str] = None,
        processor: str = "CPU",
    ):
        assert processor in {
            "CUDA",
            "CPU",
            "CPU,CUDA",
        }, f"Unknown processor {processor!r}, if should be string with comma separated value"
        self.builder = builder
        self.verbose = max(verbose, int(os.environ.get("LOG_PATTERN_OPTIMIZE", "0")))
        self.patterns = patterns or get_default_patterns(self.verbose)
        self.recursive = recursive
        self.verifies = verifies
        self.dump_applied_patterns = dump_applied_patterns or os.environ.get("DUMPPATTERNS", None)
        self.processor = processor
        self._build()
        # This assume a name is given once and
        # no constant can replace an existing one.
        # _build method should not change it.
        self._cache_computed_constant = {}
        drop_patterns = os.environ.get("DROPPATTERN", "")
        if drop_patterns:
            todrop = set(drop_patterns.split(","))
            if self.verbose:
                print(f"[GraphBuilderPatternOptimization] dropping patterns {todrop}")
            self.patterns = [p for p in self.patterns if p.__class__.__name__ not in todrop]
        self._debug_step = os.environ.get("PATTERNSTEP", "0") in (1, "1", "True", True, "true")
        self._debug_removed_name = os.environ.get("PATTERNNOREMOVE", "")

    def do_not_turn_constant_initializers_maybe_because_of_showing(self, name: str) -> bool:
        return self.builder.do_not_turn_constant_initializers_maybe_because_of_showing(name)

    def has_exact_same_constant_in_context(self, name: str) -> Optional[bool]:
        return self.builder.has_exact_same_constant_in_context(name)

    def has_processor(self, processor: str) -> bool:
        """Checks the process is on the list of used processors."""
        return processor in self.processor

    def pretty_text(self, add_fx_graph: bool = False, recursive: bool = True) -> str:
        "Pretty rendering of the graph."
        return self.builder.pretty_text(add_fx_graph=add_fx_graph, recursive=recursive)

    @property
    def nodes(self) -> List[NodeProto]:
        "property"
        return self.builder.nodes

    @property
    def input_names(self) -> List[str]:
        "property"
        return self.builder.input_names

    @property
    def inputs(self) -> List[Any]:
        "property"
        return self.builder.inputs

    @property
    def output_names(self) -> List[str]:
        "property"
        return self.builder.output_names

    @property
    def outputs(self) -> List[Any]:
        "property"
        return self.builder.outputs

    @property
    def opsets(self):
        "property"
        return self.builder.opsets

    def iter_nodes(self) -> Iterator:
        "iterator"
        yield from self.builder.nodes

    def _build(self):
        """Builds successors and predecessors."""
        self.positions_ = {}
        self.nodes_ = {}
        self.outputs_ = {o.name for o in self.builder.outputs}
        for i, node in enumerate(self.builder.nodes):
            key = make_idn(node)
            self.nodes_[key] = node
            self.positions_[key] = i

        self.set_output_names_ = set(self.builder.output_names)
        self.predecessors_ = {}
        self.successors_ = {}
        successors_id = {}
        self.used_ = set()
        for k, v in self.nodes_.items():
            assert isinstance(v, NodeProto), f"Unexpected type {type(v)} for node {k}"
            for o in v.output:
                self.predecessors_[o] = k
            for i in v.input:
                if i not in self.successors_:
                    self.successors_[i] = []
                    successors_id[i] = set()
                if k not in successors_id[i]:
                    # This test avoids the same successor to appear twice if one node
                    # consumes twice the same node.
                    self.successors_[i].append(k)
                    successors_id[i].add(k)

            for sub in enumerate_subgraphs(v):
                g = sub[-1]
                sub_knowns = set()
                for n in g.input:
                    sub_knowns.add(n.name)
                for n in g.initializer:
                    sub_knowns.add(n.name)
                for n in g.sparse_initializer:
                    sub_knowns.add(n.values.name)
                for n in g.node:
                    for i in n.input:
                        if i not in sub_knowns:
                            # an input coming from the parent
                            self.used_.add(i)
                    for i in n.output:
                        sub_knowns.add(i)

    def get_position(self, node: NodeProto) -> int:
        return self.positions_[make_idn(node)]

    def get_registered_constraints(self) -> Dict[str, Set[Union[str, int]]]:
        """Returns the constraints registered so far."""
        return self.builder.get_registered_constraints()

    def is_used_by_subgraph(self, name: str) -> bool:
        """Tells if a result is used by a subgraphs."""
        return name in self.used_

    def is_output(self, name: str) -> bool:
        """Tells if a result is an output."""
        return name in self.outputs_

    def is_used(self, name: str) -> bool:
        """
        Tells if a result is used or not,
        including as an output of the graph.
        """
        if name in self.used_:
            return True
        if name in self.successors_:
            return True
        if name in self.set_output_names_:
            return True
        return False

    def is_used_more_than_once(self, name: str) -> bool:
        """
        Tells if a result is used more than once in the current graph or in a subgraph
        or if it is an output.
        """
        if self.is_used_by_subgraph(name):
            return True
        if self.is_output(name):
            return True
        suc = self.successors_[name]
        return len(suc) > 1

    def is_used_only_by(self, name, *nodes: List[NodeProto]) -> bool:
        """Tells if a result is only used by a specific set of nodes."""
        next_nodes = self.next_nodes(name)
        allowed = set(make_idn(n) for n in nodes)
        return all(make_idn(n) in allowed for n in next_nodes)

    def is_constant(self, name: str) -> bool:
        """Tells if a result is a constant."""
        return self.builder.is_constant(name)

    def is_constant_scalar(
        self, name: str, value: Optional[Any] = None, broadcast: bool = False
    ) -> bool:
        """
        Tells if a constant is a scalar

        :param name: name
        :param broadcast: if True, consider 1, [1], [[1]], [[[1]]], ... as scalar as well
        :param value: value to compare to if specified
        :return: boolean
        """
        if not self.is_constant(name):
            return False
        cst_shape = self.get_constant_shape(name, exc=False)
        if cst_shape is None:
            return False
        if broadcast:
            if cst_shape != tuple() and set(cst_shape) != {1}:
                return False
        elif cst_shape not in (tuple(), (1,)):
            return False
        cst = self.get_computed_constant(name)
        if cst is None:
            # Cannot determine if it is a constant.
            return False
        assert hasattr(cst, "numpy") or isinstance(
            cst, np.ndarray
        ), f"Unexpected type for constant {name}!r, type is {type(cst)}"
        shape = cst.shape
        if broadcast:
            if shape != tuple() and set(shape) != {1}:
                return False
        elif shape not in (tuple(), (1,)):
            return False
        if value is None:
            return True
        if shape == (1,):
            return all(cst == value)
        if shape == tuple():
            return cst == value
        assert broadcast, f"Broadcast should be true at this stage, name={name!r}, cst={cst}"
        return all(cst.reshape((1,)) == value)

    def get_constant_shape(self, name: str, exc: bool = True) -> Optional[Tuple[int, ...]]:
        """
        Returns the shape of a constant.

        :param name: name
        :param exc: raises an exception is not possible
        :return: shape
        """
        if name in self._cache_computed_constant:
            return self._cache_computed_constant[name].shape
        if name in self.builder.initializers_dict:
            proto = self.builder.initializers_dict[name]
        elif name in self.builder.constants_:
            proto = self.builder.constants_[name]
        elif self.is_constant(name):
            cst = self.get_computed_constant(name)
            return cst.shape
        else:
            if exc:
                raise AssertionError(
                    f"Unable to retrieve initializer or constant for {name!r}, "
                    f"is_constant={self.is_constant(name)}"
                )
            return None

        if isinstance(proto, TensorProto):
            return tuple(proto.dims)
        if isinstance(proto, NodeProto) and proto.domain == "":
            if proto.op_type == "Cast":
                if self.is_constant(proto.output[0]) and not self.is_constant(proto.input[0]):
                    if exc:
                        raise AssertionError(
                            f"Incompatibilities, output is constant "
                            f"when input is not in node {proto}."
                        )
                    return None
                return self.get_constant_shape(proto.input[0], exc=exc)
            if proto.op_type == "Constant":
                assert (
                    len(proto.attribute) == 1
                ), f"Unexpected number of attribute for node={proto}"
                for att in proto.attribute:
                    if att.name == "value":
                        return tuple(att.t.dims)
                    if att.name in {"value_float", "value_int"}:
                        return tuple()
                if exc:
                    raise AssertionError(
                        f"Unable to retrieve shape for name={name!r} (type is NodeProto), "
                        f"node.op_type={proto.op_type!r}, "
                        f"attributes={[att.name for att in proto.attribute]}."
                    )
                return None
            if self.is_constant(name):
                cst = self.get_computed_constant(name)
                return None if cst is None else cst.shape
            if exc:
                raise AssertionError(
                    f"Unable to retrieve shape for name={name!r} "
                    f"bash and node {proto.op_type!r}"
                    # f"{self.builder.get_debug_msg()}"
                )
            return None
        if hasattr(proto, "shape"):
            return proto.shape
        if exc:
            raise AssertionError(
                f"Unable to retrieve shape for name={name!r} and type {type(proto)}"
            )
        return None

    def get_constant_scalar(self, name: str, broadcast: bool = False) -> Union[int, float]:
        """
        Returns a scalar as a constant.

        :param name: name
        :param broadcast: consider [1], [[1]], [[[1]]] as constant as well
        :return: int or float
        """
        cst = self.get_computed_constant(name)
        assert hasattr(cst, "numpy") or isinstance(
            cst, np.ndarray
        ), f"Unexpected type for constant {name}!r, type is {type(cst)}"
        assert cst.shape == tuple() or (
            (broadcast and set(cst.shape) == {1}) or (not broadcast and cst.shape == (1,))
        ), f"Unexpected shape {cst.shape} for constant {name!r}"
        shape = cst.shape
        if broadcast:
            value = cst.reshape((1,))[0]
        else:
            value = cst[0] if shape == (1,) else cst
        if value.dtype in {
            np.float32,
            np.float16,
            np.float64,
            np.dtype("float32"),
            np.dtype("float16"),
            np.dtype("float64"),
        }:
            return float(value)
        if value.dtype in {
            np.complex64,
            np.complex128,
            np.dtype("complex64"),
            np.dtype("complex128"),
        }:
            return complex(value)

        if value.dtype in {
            self.builder.torch.float32,
            self.builder.torch.float16,
            self.builder.torch.float64,
            self.builder.torch.bfloat16,
        }:
            with self.builder.maybe_disable_fake_tensor_mode():
                return float(value)
        if value.dtype in {
            self.builder.torch.complex64,
            self.builder.torch.complex128,
        }:
            with self.builder.maybe_disable_fake_tensor_mode():
                return complex(value)

        with self.builder.maybe_disable_fake_tensor_mode():
            return int(value)

    def get_computed_constant(self, name: str, statistics: Optional[List[str]] = None) -> Any:
        """Returns the value for the constant `name`."""
        if name in self._cache_computed_constant:
            value = self._cache_computed_constant[name]
        else:
            value = self.builder.get_constant(name, computed_value=True, exc=False)
            if value is None:
                return None if not statistics else [None for _ in statistics]
            self._cache_computed_constant[name] = value
        if not self.builder.has_shape(name):
            self.builder.set_shape(name, tuple(map(int, value.shape)))
        if statistics is None:
            assert "FakeTensor" not in str(
                type(value)
            ), f"Issue with get_computed_constant {name!r}, value={value!r}"
            return value
        stats = []
        for st in statistics:
            key = name, st
            if key in self._cache_computed_constant:
                stat = self._cache_computed_constant[key]
            else:
                if st == "min":
                    stat = value.min()
                elif st == "max":
                    stat = value.max()
                else:
                    raise RuntimeError(f"Unknown statistics {st!r} for {name!r}.")
                self._cache_computed_constant[key] = stat
            stats.append(stat)
        return stats

    def get_attribute(
        self, node: NodeProto, att_name: str, exc: bool = True
    ) -> Optional[AttributeProto]:
        """Returns an attribute for a node."""
        return self.builder.get_attribute(node, att_name, exc=exc)

    def get_attribute_with_default(self, node: NodeProto, name: str, default_value: Any) -> Any:
        """
        Returns an attribute or its default value if missing.

        :param node: node
        :param name: attribute name
        :param default_value: default value
        :return: value
        """
        return self.builder.get_attribute_with_default(node, name, default_value)

    def get_attributes_with_default(self, node: NodeProto, **default_values) -> Dict[str, Any]:
        """Returns integer or float values for attributes."""
        return self.builder.get_attributes_with_default(node, **default_values)

    def get_axis(self, node: NodeProto, default_axis: Optional[int] = None) -> int:
        """Retrieves the axis for many operators."""
        att = self.get_attribute(node, "axis", exc=False)
        if att is None:
            assert (
                default_axis is not None
            ), f"Node {node.op_type} has no axis and no default value."
            return default_axis
        return att.i

    def get_constant_or_attribute(
        self,
        node: NodeProto,
        attribute: str,
        input_index: int,
        cvt: Optional[Callable] = None,
    ) -> Any:
        """
        Returns an input or the value of an attribute.
        Some attributes became inputs in more recent opsets.
        The function checks both.

        :param node: node
        :param attribute: attribute name
        :param input_index: input index
        :param cvt: if not None, called this conversion function before
            returning the result
        :return: value
        """
        found = None
        for att in node.attribute:
            if att.name == attribute:
                found = att
        assert found is None, (
            f"get_constant_or_attribute not implemented "
            f"for attribute={attribute!r} and node={node}."
        )
        assert input_index < len(
            node.input
        ), f"Input {input_index} does not exist in node {node}."
        val = self.get_computed_constant(node.input[input_index])
        if cvt is None:
            return val
        try:
            return cvt(val)
        except (ValueError, TypeError) as e:
            raise RuntimeError(f"Unable to convert val={val} with cvt={cvt}") from e

    def has_type(self, name: str) -> bool:
        """Tells if a result has a type."""
        return self.builder.has_type(name)

    def get_type(self, name: str) -> int:
        """Returns the type of a result."""
        return self.builder.get_type(name)

    def has_rank(self, name: str) -> int:
        """Tells if a result has a rank."""
        return self.builder.has_rank(name)

    def get_rank(self, name: str) -> int:
        """Returns the rank of a result."""
        return self.builder.get_rank(name)

    def has_shape(self, name: str) -> bool:
        """Tells if a result has a shape."""
        return self.builder.has_shape(name)

    def same_shape(self, a: str, b: str) -> bool:
        """
        Tells if two results have the same shapes.
        Considers the constraints.
        """
        return self.builder.same_shape(a, b)

    def get_shape(self, name: str) -> int:
        """Returns the shape of a result."""
        return self.builder.get_shape(name)

    def get_shape_renamed(self, name: str) -> int:
        """Returns the shape of a result using user dimension name."""
        return self.builder.get_shape_renamed(name)

    def node_before(self, name: str) -> NodeProto:
        """
        Returns the node producing this output.
        Returns None if it is an input or an initializer.
        """
        if name not in self.predecessors_:
            return None
        predecessor = self.predecessors_[name]
        return self.nodes_[predecessor]

    def next_node(self, name: str) -> NodeProto:
        """Returns the next node if it is unique, otherwise fails."""
        res = self.next_nodes(name)
        assert len(res) == 1, f"Unexpected number of successors {len(res)} for {name!r}"
        return res[0]

    def next_nodes(self, name: str) -> List[NodeProto]:
        """Returns the node consuming the given results."""
        if name not in self.successors_:
            return []
        return [self.nodes_[i] for i in self.successors_[name]]

    def try_infer_type(self, name: str, exc: bool = False) -> int:
        """
        Tries to infer the type of a result.

        :param name: name of the result for which to infer the type
        :param exc: if True, raises an exception if something goes wrong
        :return: type
        """
        if self.has_type(name):
            it = self.get_type(name)
            if exc and it == 0:
                raise RuntimeError(
                    f"Unable to guess type for {name!r}, "
                    f"knowns types are {pprint.pformat(self.builder._known_types)}"
                )
            return it

        assert (
            name not in self.builder.initializers_dict
        ), f"name {name!r} has no type but it is an initializer"
        assert self.builder.as_function or name not in self.builder.input_names, (
            f"name {name!r} has no type but it is an input, "
            f"known_types={pprint.pformat(self.builder._known_types)}"
        )
        node = self.node_before(name)
        if node is None:
            if exc:
                raise RuntimeError(
                    f"Unable to guess type for {name!r}, "
                    f"knowns types are {pprint.pformat(self.builder._known_types)}"
                )
            return 0

        input_types = [(self.get_type(i) if self.has_type(i) else 0) for i in node.input]
        output_type = infer_types(node, input_types, name, exc=exc)
        if output_type > 0:
            return output_type

        # second try with more depth
        input_types = [self.try_infer_type(i, exc=exc) for i in node.input]
        output_type = infer_types(node, input_types, name, exc=exc)
        if output_type > 0:
            return output_type

        # no luck
        if exc:
            raise RuntimeError(
                f"Unable to guess type for {name!r}, "
                f"knowns types are {pprint.pformat(self.builder._known_types)}"
            )
        return 0

    def try_infer_shape(self, name: str, exc: bool = False) -> int:
        """
        Tries to infer the type of a result.

        :param name: name of the result for which to infer the type
        :param exc: if True, raises an exception if something goes wrong
        :return: type
        """
        if self.has_shape(name):
            return self.get_shape(name)
        if exc:
            raise RuntimeError(
                f"Unable to guess shape for {name!r}, "
                f"knowns shapes are {pprint.pformat(self.builder._known_shapes)}"
            )
        return None

    @property
    def main_opset(self):
        "Returns the opset for the main domain (assuming it is used)."
        return self.builder.opsets[""]

    def make_initializer(
        self,
        name: str,
        value: Any,
        external: bool = False,
        msg: str = "",
        source: Optional[str] = None,
        give_unique: bool = True,
    ) -> str:
        """This function may create identity nodes."""
        if not source:
            if isinstance(value, np.ndarray):
                if value.dtype == np.int64 and value.size < 16:
                    source = "GraphBuilderPatternOptimization.make_initializer.1/Shape"
                elif value.size < 2:
                    source = "GraphBuilderPatternOptimization.make_initializer.1/Small"
                else:
                    source = "GraphBuilderPatternOptimization.make_initializer.0"
        new_name = self.builder.make_initializer(
            name, value, external=external, msg=msg, source=source, give_unique=give_unique
        )
        return new_name

    def unique_name(self, prefix: str) -> str:
        "Returns a unique name."
        return self.builder.unique_name(prefix)

    def make_node_check_opset(
        self,
        op_type: str,
        inputs: Union[str, List[str]],
        outputs: Union[int, List[str], str] = 1,
        domain: str = "",
        attributes: Optional[List[AttributeProto]] = None,
        name: Optional[str] = None,
        **kwargs,
    ):
        """
        Creates a node without adding it to the graph but
        adapt for some known operators changing over
        multiple opets.

        :param op_type: operator type
        :param inputs: input names
        :param outputs: outputs names, if one integer, creates n unique names,
            if str, creates one unique names, if a list, use the name
        :param domain: node domain
        :param attributes: list of attributes
        :param name: node name
        :param kwargs: other attributes
        :return: a node
        """
        assert domain == "", f"The method only supports the main domain not {domain!r}"
        if op_type in {"Squeeze", "Unsqueeze"}:
            if self.builder.main_opset < 13:
                assert len(inputs) == 1, f"axis must be given as an attribute for {op_type!r}"
                return self.make_node(
                    op_type,
                    inputs,
                    outputs,
                    domain=domain,
                    attributes=attributes,
                    name=name,
                    **kwargs,
                )
            if len(inputs) == 1 and "axes" in kwargs:
                axes = kwargs["axes"]
                axes_name = self.make_initializer(
                    "",
                    np.array([axes], dtype=np.int64),
                    source="GraphBuilderPatternOptimization.make_node_check_opset.axes",
                )
                inputs.append(axes_name)
                del kwargs["axes"]
            return self.make_node(
                op_type,
                inputs,
                outputs,
                domain=domain,
                attributes=attributes,
                name=name,
                **kwargs,
            )

        raise RuntimeError(f"Operator {op_type!r} not supported yet.")

    def make_node(
        self,
        op_type: str,
        inputs: Union[str, List[str]],
        outputs: Union[int, List[str], str] = 1,
        domain: str = "",
        attributes: Optional[List[AttributeProto]] = None,
        name: Optional[str] = None,
        **kwargs,
    ) -> NodeProto:
        """
        Creates a node without adding it to the graph.

        :param op_type: operator type
        :param inputs: input names
        :param outputs: outputs names, if one integer, creates n unique names,
            if str, creates one unique names, if a list, use the name
        :param domain: node domain
        :param attributes: list of attributes
        :param name: node name
        :param kwargs: other attributes
        :return: a node
        """
        assert name is not None and not name.startswith("None"), (
            f"It is good practice to give every node a name so that is "
            f"easier to see where this node is created but name={name!r} "
            f"and op_type={op_type!r}."
        )
        name = self.builder.unique_node_name(name)
        return self._make_node(
            op_type, inputs, outputs, domain=domain, attributes=attributes, name=name, **kwargs
        )

    def _make_node(
        self,
        op_type: str,
        inputs: Union[str, List[str]],
        outputs: Union[int, List[str], str] = 1,
        domain: str = "",
        attributes: Optional[List[AttributeProto]] = None,
        name: Optional[str] = None,
        **kwargs,
    ) -> NodeProto:
        if isinstance(outputs, int):
            if outputs == 1:
                outputs = [self.unique_name(f"{op_type.lower()}-{inputs[0]}")]
            else:
                outputs = [
                    self.unique_name(f"{op_type.lower()}-{inputs[0]}-{i}") for i in range(outputs)
                ]
        elif isinstance(outputs, str):
            outputs = [self.unique_name(outputs)]
        assert outputs != [""], (
            f"No output in node {op_type!r}, domain={domain!r}, inputs={inputs}, "
            f"outputs={outputs}, attributes={attributes}"
        )
        proto = oh.make_node(
            op_type,
            inputs,
            outputs,
            domain=domain,
            name=name,
            **kwargs,
        )

        if all(self.is_constant(i) for i in inputs):
            for o in outputs:
                self.builder.update_node_constant(o, proto)
            proto.doc_string += ":constant-5:"

        assert len(outputs) == len(set(outputs)) or "" in outputs, (
            f"Repeated outputs for node {op_type}({', '.join(inputs)}) -> "
            f"{', '.join(outputs)}"
        )

        if attributes:
            proto.attribute.extend(attributes)
        return proto

    def apply_match(
        self, match: MatchResult, stats: Optional[List[Dict[str, Any]]] = None
    ) -> List[NodeProto]:
        """Applies one match. Returns the new nodes."""
        # This steps may add new nodes in the GraphBuilder as some identity nodes
        # may be created to avoid the duplication of constants.
        new_nodes = match.apply(self, *match.nodes)
        # It cannot be run before gathering the position of every removed node.

        idn = [make_idn(n) for n in match.nodes if n is not None]
        assert all(i in self.nodes_ for i in idn), f"One node in {idn} is not referenced."
        positions = {make_idn(n): i for i, n in enumerate(self.builder.nodes)}
        assert all(i in positions for i in idn), f"One node in {idn} is not referenced."
        removed = [positions[i] for i in idn]

        position_insert = (
            None if match.insert_at is None else positions[make_idn(match.insert_at)]
        )

        if self.verbose >= 10:
            print(
                f"[GraphBuilderPatternOptimization-"
                f"{self.builder._hash()}.apply_match] {match}"
            )
            for node in match.nodes:
                if node is None:
                    continue
                print(f"  - {node.op_type}: {node.input} -> {node.output}")
            for node in new_nodes:
                if node is None:
                    continue
                print(f"  + {node.op_type}: {node.input} -> {node.output}")

        self.builder.insert_and_remove_nodes(
            position_insert, new_nodes, removed, debug=match, stats=stats
        )
        if self.verbose >= 10:
            print(
                f"[GraphBuilderPatternOptimization-"
                f"{self.builder._hash()}.apply_match] {match} applied."
            )
        if self.dump_applied_patterns:
            self._save_pattern_as_proto(self.dump_applied_patterns, match, new_nodes)
        return new_nodes

    def _to_cstop(self, init: Any, name: Optional[str] = None) -> NodeProto:
        if isinstance(init, NodeProto):
            assert (
                name is None or init.output[0] == name
            ), f"Name mismatch {name!r} != {init.output[0]!r}"
            return init
        if isinstance(init, TensorProto):
            assert name is None or init.name == name, f"Name mismatch {name!r} != {init.name!r}"
            return oh.make_node("Constant", [], [init.name], value=init)
        if isinstance(init, np.ndarray):
            return self._to_cstop(from_array_extended(init, name=name))
        import torch

        if isinstance(init, torch.Tensor):
            return self._to_cstop(init.detach().cpu().numpy(), name=name)
        raise AssertionError(f"Unexpected type {type(init)}")

    def _save_pattern_as_proto(self, folder: str, match: MatchResult, new_nodes: List[NodeProto]):
        assert isinstance(folder, str), f"Unexpected type {type(folder)} for folder."
        folder = os.path.join(folder, match.pattern.__class__.__name__)
        if folder and not os.path.exists(folder):
            os.makedirs(folder)

        name = f"{match.pattern.__class__.__name__}_0.amatch.onnx"
        fullname = os.path.join(folder, name)
        n = 0
        while os.path.exists(fullname):
            n += 1
            name = f"{match.pattern.__class__.__name__}_{n}.amatch.onnx"
            fullname = os.path.join(folder, name)

        if self.verbose >= 10:
            print(
                f"[GraphBuilderPatternOptimization-"
                f"{self.builder._hash()}._save_pattern_as_proto] save {fullname!r}"
            )

        unique_names = set()
        for node in match.nodes:
            if node is None:
                continue
            unique_names |= set(node.input) | set(node.output)

        new_initializers = {}
        input_names = set()
        output_names = set()
        for node in new_nodes:
            if node is None:
                continue
            for i in node.input:
                if i in unique_names:
                    input_names.add(i)
                elif i in self.builder.initializers_dict:
                    new_initializers[i] = self.builder.initializers_dict[i]
            for o in node.output:
                if o in unique_names:
                    output_names.add(o)

        old_initializers = {}
        for node in match.nodes:
            if node is None:
                continue
            for i in node.input:
                if i in self.builder.initializers_dict:
                    old_initializers[i] = self.builder.initializers_dict[i]

        new_init_nodes = [self._to_cstop(v, name=k) for k, v in new_initializers.items()]
        old_init_nodes = [self._to_cstop(v, name=k) for k, v in old_initializers.items()]

        fproto = oh.make_function(
            domain="pattern",
            fname=match.pattern.__class__.__name__,
            inputs=list(input_names),
            outputs=list(output_names),
            nodes=old_init_nodes + [n for n in match.nodes if n is not None],
            opset_imports=[oh.make_opsetid(k, v) for k, v in self.builder.opsets.items()],
        )

        fproto_apply = oh.make_function(
            "pattern",
            match.pattern.__class__.__name__,
            list(input_names),
            list(output_names),
            new_init_nodes + [n for n in new_nodes if n is not None],
            opset_imports=[oh.make_opsetid(k, v) for k, v in self.builder.opsets.items()],
        )

        def _sh(n):
            if self.builder.has_shape(n):
                return self.builder.get_shape(n)
            if self.builder.has_rank(n):
                return [None] * self.builder.get_rank(n)
            return None

        def _st(n):
            if self.builder.has_type(n):
                return self.builder.get_type(n)
            return TensorProto.UNDEFINED

        inputs = [oh.make_tensor_value_info(n, _st(n), _sh(n)) for n in fproto.input]
        outputs = [oh.make_tensor_value_info(n, _st(n), _sh(n)) for n in fproto.output]

        model = oh.make_model(
            oh.make_graph(fproto.node, "pattern", inputs, outputs),
            opset_imports=fproto.opset_import,
        )

        model_apply = oh.make_model(
            oh.make_graph(fproto_apply.node, "pattern", inputs, outputs),
            opset_imports=fproto_apply.opset_import,
        )
        if self.builder.ir_version:
            model.ir_version = self.builder.ir_version
            model_apply.ir_version = self.builder.ir_version

        onnx_save(model, fullname)
        if self.verbose >= 10:
            print(
                f"[GraphBuilderPatternOptimization-"
                f"{self.builder._hash()}._save_pattern_as_proto] "
                f"saved {fullname!r}"
            )

        name = f"{match.pattern.__class__.__name__}_{n}.apply.onnx"
        fullname_apply = os.path.join(folder, name)
        onnx_save(model_apply, fullname_apply)

        if self.verbose >= 10:
            print(
                f"[GraphBuilderPatternOptimization-"
                f"{self.builder._hash()}._save_pattern_as_proto] "
                f"saved {fullname!r}"
            )

        try:
            from onnx_array_api.translate_api import translate, translate_header
        except ImportError:
            return

        try:
            import black

            _format = lambda code: black.format_str(code, mode=black.Mode())  # noqa: E731
        except ImportError:
            # No black formatting.
            _format = lambda code: code  # noqa: E731

        fmt = "onnx"
        code1 = _format(translate_header(fmt) + translate(model, api=fmt))
        code2 = _format(translate_header(fmt) + translate(model_apply, api=fmt))
        with open(f"{fullname}.py", "w") as f:
            f.write(code1)
        with open(f"{fullname_apply}.py", "w") as f:
            f.write(code2)

        rst = (
            textwrap.dedent(
                """
            Model with nodes to be fused:

            .. gdot::
                :script: DOT-SECTION
                :process:

                from experimental_experiment.doc import to_dot
            __CODE1__
                print("DOT-SECTION", to_dot(model))

            Outcome of the fusion:

            .. gdot::
                :script: DOT-SECTION
                :process:

                from experimental_experiment.doc import to_dot
            __CODE2__
                print("DOT-SECTION", to_dot(model))
            """
            )
            .replace("__CODE1__", textwrap.indent(code1, "    "))
            .replace("__CODE2__", textwrap.indent(code2, "    "))
        )

        with open(f"{fullname}.rst", "w") as f:
            f.write(rst)

        if self.verbose >= 10:
            print(
                f"[GraphBuilderPatternOptimization-"
                f"{self.builder._hash()}._save_pattern_as_proto] "
                f"saved {fullname + '.py'!r} and {fullname_apply + '.py'!r}"
            )

    def _chech_graph_verifies(self, node: NodeProto):
        if (
            node.op_type in {"MatMul", "Gemm", "FusedMatMul"}
            and self.builder.has_shape(node.input[0])
            and self.builder.has_shape(node.input[1])
        ):
            sh1 = self.builder.get_shape(node.input[0])[-2:]
            sh2 = self.builder.get_shape(node.input[1])[-2:]
            tA = self.builder.get_attribute(node, "transA", exc=False)
            tB = self.builder.get_attribute(node, "transB", exc=False)
            tA = 0 if tA is None or tA.i == 0 else 1
            tB = 0 if tB is None or tB.i == 0 else 1
            if tA:
                sh1 = (sh1[1], sh1[0])
            if tB:
                sh2 = (sh2[1], sh2[0])
            assert type(sh1[-1]) != type(sh2[0]) or sh1[-1] == sh2[0], (  # noqa: E721
                f"Node {node.op_type!r}, inputs={node.input}, "
                f"shape1={self.builder.get_shape(node.input[0])}, "
                f"shape2={self.builder.get_shape(node.input[1])}, "
                f"tA={tA}, tB={tB}."
            )

    def _check_graph_verifies_whole(self, data_prop: bool = True):
        """
        Converts into ONNX and check the graphs.
        This should not be called as it is very slow.
        """
        onx = self.builder.to_onnx(optimize=False)
        new_shapes = infer_shapes(onx, data_prop=data_prop)
        for val in new_shapes.graph.value_info:
            itype = val.type.tensor_type.elem_type
            shape = tuple(
                d.dim_param if d.dim_param else d.dim_value
                for d in val.type.tensor_type.shape.dim
            )
            assert self.builder.has_name(val.name), f"name {val.name!r} is missing"
            assert (
                not self.builder.has_type(val.name) or self.builder.get_type(val.name) == itype
            ), (
                f"Result {val.name!r} has type {itype} but the builder "
                f"assumes it is {self.builder.get_type(val.name)}"
            )
            assert (
                not self.builder.has_shape(val.name) or self.builder.get_shape(val.name) == shape
            ), (
                f"Result {val.name!r} has shape {shape} but the builder "
                f"assumes it is {self.builder.get_shape(val.name)}"
            )

        # from onnxruntime import InferenceSession
        # InferenceSession(
        #     onx.SerializeToString(),
        #     providers=["CPUExecutionProvider"],
        # )

    def _check_graph_nodes(
        self,
        nodes: List[NodeProto],
        step: Union[Callable, str],
        iteration: int,
        code: str,
        known: Set[str],
        verifies: bool,
        root: bool = False,
        removed_nodes: Optional[List[NodeProto]] = None,
        added_nodes: Optional[List[NodeProto]] = None,
        statistics: Optional[List[Dict[str, Any]]] = None,
    ):
        nodes_id_removed = {id(n) for n in removed_nodes} if removed_nodes else set()
<<<<<<< HEAD
=======
        nodes_id_added = {id(n) for n in added_nodes} if added_nodes else set()
        name_to_check = self._debug_removed_name
        if name_to_check and not hasattr(self, "_found_names"):
            self._found_names = {}
        found = None
>>>>>>> 4a5dfd9b
        for p, node in enumerate(nodes):
            assert (
                node.domain in self.opsets
            ), f"domain {node.domain!r} is not registered in {self.opsets}"
            if id(node) in nodes_id_removed:
                continue
            for i in node.input:
                if not i:
                    continue
                if i not in known:
                    nodes_id_added = {id(n) for n in added_nodes} if added_nodes else set()
                    after = set()
                    for nn in self.builder.nodes[p:]:
                        after |= set(nn.output)
                    st = max(0, p - 10)
                    assert_text = "\n".join(
                        [
                            f"{il+st:05d} {'+' if id(node) in nodes_id_added else '='} "
                            f"-- {self.builder.pretty_node(node)}"
                            for il, node in enumerate(
                                self.builder.nodes[st : min(len(self.builder.nodes), p + 10)]
                            )
                        ]
                    )
                    found = "not found after"
                    for pfind, n2 in enumerate(nodes):
                        if n2 is not None and i in n2.output:
                            found = f"input {i!r} found at position {pfind}"
                    foundr = "not found in removed nodes"
                    for pfind, n2 in enumerate(removed_nodes):
                        if n2 is not None and i in n2.output:
                            foundr = f"input {i!r} found at position {pfind} in removed nodes"
                    s_removed_nodes = "\n".join(
                        f"{n.op_type}({n.input})->({n.output})"
                        for n in removed_nodes
                        if n is not None
                    )
                    s_added_nodes = "\n".join(
                        f"{n.op_type}({n.input})->({n.output})"
                        for n in added_nodes
                        if n is not None
                    )
                    stats = (
                        "\n".join(map(str, statistics[max(len(statistics) - 20, 0) :]))
                        if statistics
                        else "?"
                    )
                    raise AssertionError(
                        f"Unknown input {i!r} at position {p} in node {node.op_type!r}, "
                        f"[{node.name}]: {node.input} -> {node.output}, "
                        f"step\n--\n{step if isinstance(step, str) else step()!r}\n--\n"
                        f"found after={i in after} (details={found!r}, {foundr!r})"
                        f"\n------\n{assert_text}\n------\nid(node)={id(node)}, "
                        f"removed_nodes=\n{s_removed_nodes}"
                        f"\n------\nadded_nodes=\n{s_added_nodes}"
                        f"\n------ STATS=\n{stats}"
                        f"\n------\n{self.builder.pretty_text()}"
                    )
            if node.op_type in {"If", "Loop", "Scan", "SequenceMap"}:
                for att in node.attribute:
                    if att.type == AttributeProto.GRAPH:
                        g = att.g
                        k2 = known.copy()
                        k2 |= (
                            set(i.name for i in g.input)
                            | set(i.name for i in g.initializer)
                            | set(i.name for i in g.sparse_initializer)
                        )
                        self._check_graph_nodes(
                            g.node,
                            known=k2,
                            step=f"{step}-{node.op_type}-{att.name}-{node.name}",
                            code=code,
                            iteration=iteration,
                            verifies=False,
                        )
                        for o in g.output:
                            assert o.name in k2, (
                                f"Unknown output {o.name!r}, step {step!r}, "
                                f"op_type={node.op_type!r}, att.name={att.name!r}, "
                                f"node.name={node.name}"
                            )
            known |= set(node.output)

            if verifies:
                self._check_graph_verifies(node)
            if name_to_check and name_to_check in node.output:
                found = node
        assert not name_to_check or name_to_check not in self._found_names or found, (
            f"Name {name_to_check!r} was not found but it should not have disappear, "
            f"iteration={iteration}, it was produced by node\n"
            f"{self._found_names[name_to_check]}\n-- step:\n--\n"
            f"{step if isinstance(step, str) else step()!r}\n--\n"
            f"\ncode={code}\n-- removed nodes={removed_nodes}"
            f"\n-- added nodes={added_nodes}"
        )
        if name_to_check and found:
            self._found_names[name_to_check] = found

    def _check_graph(
        self,
        statistics: List[Dict[str, Any]],
        step: str,
        iteration: int,
        code: str,
        verifies: bool,
        removed_nodes: Optional[List[NodeProto]] = None,
        added_nodes: Optional[List[NodeProto]] = None,
    ):
        """Verifies the graph."""
        begin = time.perf_counter()
        assert len(self.builder.nodes) > 0, (
            f"The onnx model is empty (step "
            f"{step if isinstance(step, str) else step()!r}, no node)"
        )
        known = (
            set(n.name for n in self.builder.inputs)
            | set(self.builder.initializers_dict)
            | self.builder._context
        )
        self._check_graph_nodes(
            self.builder.nodes,
            step=step,
            iteration=iteration,
            code=code,
            known=known,
            verifies=verifies,
            root=True,
            removed_nodes=removed_nodes,
            added_nodes=added_nodes,
            statistics=statistics,
        )

        for o in self.builder.outputs:
            assert o.name in known, (
                f"Unknown output {o.name!r}, step "
                f"{step if isinstance(step, str) else step()!r}\n"
                f"{self.builder.pretty_text()}"
            )

        if verifies:
            self._check_graph_verifies_whole()

        statistics.append(
            dict(
                pattern=f"check_pattern_{code}{1 if verifies else 0}",
                time_in=time.perf_counter() - begin,
                iteration=iteration,
            )
        )

    def do_not_remove(self, node: NodeProto) -> bool:
        """Tells if a node can be removed."""
        return self.builder.do_not_remove(node)

    def _optimize_matching_step(
        self,
        it: int,
        patterns_list: List[PatternOptimization],
        n_applied,
        stop_after,
        statistics,
        priorities,
        current_priority_index,
    ):
        found = False
        marked = set()
        matches = []
        durations = {}
        continue_optimization = True
        for pattern in patterns_list:
            if not continue_optimization:
                break
            if pattern.priority > priorities[current_priority_index]:
                # skipping that pattern
                if self.verbose >= 10:
                    print(
                        f"[GraphBuilderPatternOptimization-"
                        f"{self.builder._hash()}.optimize] skips "
                        f"{pattern.__class__.__name__}, "
                        f"pattern.priority={pattern.priority}, "
                        f"current_priority_index={current_priority_index}, "
                        f"priorities[current_priority_index]="
                        f"{priorities[current_priority_index]} "
                        f"priorities={priorities}"
                    )
                continue
            begin = time.perf_counter()
            before = len(matches)

            # loop over the nodes
            for match in pattern.enumerate_matches(self):
                # bypass this node if the name contains some specific name
                fail_match = False
                for n in match.nodes:
                    if n and self.do_not_remove(n):
                        fail_match = True
                        break
                if fail_match:
                    continue

                # checks that a node is not already part of another pattern
                bypass = False
                for n in match.nodes:
                    if n is None:
                        continue
                    if make_idn(n) in marked:
                        # a node is already marked for replacements
                        bypass = True
                        break
                if bypass:
                    if self.verbose >= 9 or pattern.verbose >= 10:
                        print(
                            f"[{self.__class__.__name__}.match] OVERLAP "
                            f"match={match} #marked: {len(marked)})"
                        )
                    continue
                for n in match.nodes:
                    if n is None:
                        continue
                    marked.add(make_idn(n))
                found = True
                if self.verbose > 2 or pattern.verbose >= 10:
                    print(
                        f"[GraphBuilderPatternOptimization-"
                        f"{self.builder._hash()}.optimize] match={match}"
                    )
                matches.append((pattern, match))
                if stop_after > 0 and len(matches) + n_applied >= stop_after:
                    continue_optimization = False
                    if self.verbose > 0 or pattern.verbose >= 10:
                        print(
                            f"[GraphBuilderPatternOptimization-"
                            f"{self.builder._hash()}.optimize] "
                            f"stop after with "
                            f"{len(matches)} as stop_after={stop_after} "
                            f"and n_applied={n_applied}"
                        )
                    break

            # matches contains all the matchs
            d = time.perf_counter() - begin
            statistics.append(
                dict(
                    pattern=f"match_{pattern}",
                    iteration=it,
                    instances=len(matches) - before,
                    time_in=d,
                    match_index=len(matches),
                )
            )
            durations[pattern.__class__.__name__] = (
                durations.get(pattern.__class__.__name__, 0) + d
            )

        return found, matches, durations, continue_optimization

    def _optimize_apply_step(
        self, it: int, matches: List[MatchResult], statistics: List[Dict[str, Any]]
    ):
        added_types = set()
        n_added = 0
        n_removed = 0
        applied_patterns = []

        # loop over patterns
        for im, (pattern, match) in enumerate(matches):
            if self.verbose > 3 or pattern.verbose >= 10:
                print(
                    f"[GraphBuilderPatternOptimization-{self.builder._hash()}.optimize] "
                    f"apply {match.to_string(short=False)}"
                )

            begin = time.perf_counter()
            added_nodes = self.apply_match(match, stats=statistics)
            added_types |= set(n.op_type for n in added_nodes)

            removed_nodes = [n for n in match.nodes if id(n) not in {id(r) for r in added_nodes}]

            if self.verbose > 3 or pattern.verbose >= 10:
                print(
                    f"[GraphBuilderPatternOptimization-"
                    f"{self.builder._hash()}.optimize] - add "
                    f"{[n.op_type for n in added_nodes]}"
                )
            add = len(added_nodes)
            added_outputs = set()
            for n in added_nodes:
                added_outputs |= set(n.output)

            rem = len([n for n in match.nodes if n is not None])
            removed_outputs = set()
            for n in match.nodes:
                if n is None:
                    continue
                removed_outputs |= set(n.output)

            full_removed = set(i for i in removed_outputs if i not in added_outputs)
            for i in full_removed:
                assert not self.is_output(i), (
                    f"Output {i!r} must not be removed, added_outputs={added_outputs},"
                    f"removed_outputs={removed_outputs}, pattern={pattern}"
                )

            if self.verbose > 3 or pattern.verbose >= 10:
                print(
                    f"[GraphBuilderPatternOptimization-"
                    f"{self.builder._hash()}.optimize] done "
                    f"{match}: -{rem} +{add} nodes"
                )
                if full_removed and (self.verbose > 4 or pattern.verbose >= 10):
                    print(
                        f"[GraphBuilderPatternOptimization-"
                        f"{self.builder._hash()}.optimize] "
                        f"removed outputs {full_removed}"
                    )

            obs = dict(
                pattern=f"apply_{pattern}",
                added=add,
                removed=rem,
                iteration=it,
                match_index=im,
                instances=1,
                time_in=time.perf_counter() - begin,
            )
            statistics.append(obs)
            self._check_graph(
                statistics,
                lambda _=match: _.to_string(False),
                it,
                "A",
                verifies=self.verifies,
                removed_nodes=removed_nodes,
                added_nodes=added_nodes,
            )

            n_added += add
            n_removed += rem
            applied_patterns.append(pattern)
        return applied_patterns, added_types, n_added, n_removed

    def optimize(
        self,
        max_iter=-1,
        remove_identity: bool = True,
        remove_unused: bool = True,
        remove_duplicated_shape: bool = True,
        stop_after: int = -1,
        recursive: bool = True,
    ) -> List[Dict[str, Any]]:
        """
        Optimizes the based on the given list of patterns.

        :param max_iter: maximum number of iterations
        :param remove_identity: remove identity nodes, it is better to keep it True,
            not doing it might prevent other patterns to find a set of nodes to optimize
        :param remove_unused: remove unused nodes
        :param remove_duplicated_shape: remove duplicated operator shape
            if they produce the same output
        :param sopt_after: stop after this number of replacements (to debug),
            -1 not to stop
        :param recursive: to overwrites the value provided by the options
        :return: the method returns informations about the applied processes.

        The algorithm runs multiple iteration until the graph is not evolving
        or `max_iter` is reached. By default, it is equal to the number of nodes.
        An iteration is:

        .. code-block:: python

            matches = []

            builds all successors and predecessors

            for all patterns P:

                for all nodes n:

                    r = p.match(n)
                    if r:
                        if no node already scheduled to be rewritten by another match:
                            matches.append(r)

                for all matches r:
                    apply the match r

        This algorithm may apply more than one rewriting at each iteration
        but it guarantees the local structure when applying the rewriting was
        not altered by another one.
        """
        _b = lambda b: (1 if b else 0)  # noqa: E731
        if self.recursive and recursive:
            if self.verbose > 0:
                print(
                    f"[GraphBuilderPatternOptimization-{self.builder._hash()}"
                    f".optimize] start with subgraphs"
                )
            context = set(i.name for i in self.builder.inputs) | set(
                self.builder.initializers_dict
            )
            for node in self.builder.nodes:
                if any(att.type == AttributeProto.GRAPH for att in node.attribute):
                    if self.verbose > 1:
                        print(
                            f"[GraphBuilderPatternOptimization-"
                            f"{self.builder._hash()}.optimize] "
                            f"optimize {self.builder.pretty_node(node)}"
                        )
                    self.optimize_node_subgraphs_inplace(node, context)
                    if self.verbose > 1:
                        print(
                            f"[GraphBuilderPatternOptimization-"
                            f"{self.builder._hash()}.optimize] "
                            f"done {self.builder.pretty_node(node)}"
                        )
                context |= set(node.output)
            if self.verbose > 0:
                print(
                    f"[GraphBuilderPatternOptimization-{self.builder._hash()}"
                    f".optimize] done with subgraphs"
                )

        continue_optimization = True
        stop_after_cond = False
        priorities = list(sorted(set(p.priority for p in self.patterns)))  # noqa: C413
        assert priorities, "list of priority is null."
        if max_iter == -1:
            max_iter = max(len(self.builder.nodes), 10) * max(len(priorities), 1)
        if self.verbose > 0:
            print(
                f"[GraphBuilderPatternOptimization-"
                f"{self.builder._hash()}.optimize] start with "
                f"{len(self.builder.nodes)} nodes, "
                f"{len(self.builder.initializers_dict)} initializers, "
                f"{len(self.patterns)} patterns, priorities={priorities}, "
                f"max_iter={max_iter}"
            )
            if self.verbose > 1:
                for i, (pp, _, pattern) in enumerate(
                    sorted((p.priority, repr(p), p) for p in self.patterns)
                ):
                    print(
                        f"[GraphBuilderPatternOptimization-{self.builder._hash()}.optimize] "
                        f"use pattern {i+1:3d}/{len(self.patterns)} - P{pp} - {pattern!r}"
                    )
            if self.verbose >= 11:
                print("-- optimize starts with...")
                print(self.builder.pretty_text())
                print("-- starts optimization")

        begin_all = time.perf_counter()
        statistics = []
        self._check_graph(statistics, "-", -1, "0", False)
        same_children_pattern_names = {
            p.__class__.__name__
            for p in self.patterns
            if p.__class__.__name__
            in {"SameChildrenPattern", "ShapedBasedSameChildren", "SameChildrenFromInputPattern"}
        }
        if same_children_pattern_names and self.verbose > 0:
            print(
                f"[GraphBuilderPatternOptimization-"
                f"{self.builder._hash()}.optimize]"
                f" same children={same_children_pattern_names}"
            )

        n_applied = 0
        last_it = 0
        current_priority_index = 0
        for it in range(max_iter):
            if not continue_optimization or stop_after_cond:
                if self.verbose > 0 or self._debug_step:
                    print(
                        f"[GraphBuilderPatternOptimization-"
                        f"{self.builder._hash()}.optimize] stops at iteration {it}: "
                        f"continue_optimization={continue_optimization}"
                    )
                break
            continue_optimization = False
            if self.verbose > 0 or self._debug_step:
                print(
                    f"[GraphBuilderPatternOptimization-"
                    f"{self.builder._hash()}.optimize] iteration {it}: "
                    f"{len(self.builder.nodes)} nodes, "
                    f"priority={priorities[current_priority_index]}"
                )

            # detects patterns
            if self.verbose >= 10 or self._debug_step:
                print(
                    f"[GraphBuilderPatternOptimization-{self.builder._hash()}.optimize] "
                    f"it={it}C{_b(continue_optimization)} - matching_step"
                )
            found, matches, durations, cont_opt = self._optimize_matching_step(
                it,
                self.patterns,
                n_applied,
                stop_after,
                statistics,
                priorities,
                current_priority_index,
            )

            if self.verbose >= 10 or self._debug_step:
                print(
                    f"[GraphBuilderPatternOptimization-{self.builder._hash()}.optimize] "
                    f"it={it}C{_b(continue_optimization)} - matching_step done {len(matches)}"
                )

            if not cont_opt:
                stop_after_cond = True

            if (self.verbose > 0 or self._debug_step) and matches:
                if durations:
                    rev = max([(v, k) for k, v in durations.items()])
                    revs = f"{rev[-1]}:{rev[0]:.3f}"
                    if len(matches) == 1:
                        print(
                            f"[GraphBuilderPatternOptimization-"
                            f"{self.builder._hash()}.optimize] applies "
                            f"{len(matches)} matches, [0]={str(matches[0][-1])} - "
                            f"time={sum(durations.values()):.3f} | max_time={revs}"
                        )
                    else:
                        print(
                            f"[GraphBuilderPatternOptimization-"
                            f"{self.builder._hash()}.optimize] applies "
                            f"{len(matches)} matches, {_count(matches)} - "
                            f"time={sum(durations.values()):.3f} | max_time={revs}"
                        )
                elif len(matches) == 1:
                    print(
                        f"[GraphBuilderPatternOptimization-"
                        f"{self.builder._hash()}.optimize] applies "
                        f"{len(matches)} matches, [0]={str(matches[0][-1])}"
                    )
                else:
                    print(
                        f"[GraphBuilderPatternOptimization-"
                        f"{self.builder._hash()}.optimize] applies "
                        f"{len(matches)} matches, {_count(matches)}"
                    )

            # applies patterns (they must be disjoined)
            if self.verbose >= 10 or self._debug_step:
                print(
                    f"[GraphBuilderPatternOptimization-{self.builder._hash()}.optimize] "
                    f"it={it}C{_b(continue_optimization)}F{_b(found)} - apply_step with "
                    f"{len(matches)} matches"
                )
            applied_patterns, added_types, n_added, n_removed = self._optimize_apply_step(
                it, matches, statistics
            )
            n_applied += len(applied_patterns)
            if applied_patterns:
                continue_optimization = True
            if self.verbose >= 10 or self._debug_step:
                print(
                    f"[GraphBuilderPatternOptimization-{self.builder._hash()}.optimize] "
                    f"it={it}C{_b(continue_optimization)}F{_b(found)} - done with "
                    f"{len(applied_patterns)} applied patterns"
                )

            if self.verbose > 2 or self._debug_step:
                print(
                    f"[GraphBuilderPatternOptimization-"
                    f"{self.builder._hash()}.optimize] done all: "
                    f"-{n_removed} +{n_added} nodes"
                )

            if remove_duplicated_shape:
                if self.verbose >= 10 or self._debug_step:
                    print(
                        f"[GraphBuilderPatternOptimization-{self.builder._hash()}.optimize] "
                        f"it={it}C{_b(continue_optimization)}F{_b(found)} - "
                        f"remove_duplicated_shape"
                    )
                # remove unnecessary identity nodes
                begin = time.perf_counter()
                id_removed, id_added = self.builder.remove_duplicated_shape_nodes()
                statistics.append(
                    dict(
                        pattern="remove_duplicated_shape",
                        iteration=it,
                        added=id_added,
                        removed=id_removed,
                        time_in=time.perf_counter() - begin,
                    )
                )
                self._check_graph(statistics, "remove_duplicated_shape", it, "B", self.verifies)
                if id_removed > 0:
                    continue_optimization = True
                if self.verbose >= 10 or self._debug_step:
                    print(
                        f"[GraphBuilderPatternOptimization-{self.builder._hash()}.optimize] "
                        f"it={it}C{_b(continue_optimization)}F{_b(found)} - "
                        f"remove_duplicated_shape done -{n_removed} +{n_added} nodes"
                    )

            if remove_identity:
                if self.verbose >= 10 or self._debug_step:
                    print(
                        f"[GraphBuilderPatternOptimization-{self.builder._hash()}.optimize] "
                        f"it={it}C{_b(continue_optimization)}F{_b(found)} - remove_identity"
                    )
                # remove unnecessary identity nodes
                begin = time.perf_counter()
                id_removed, id_added = self.builder.remove_identity_nodes()
                statistics.append(
                    dict(
                        pattern="remove_identity_nodes",
                        iteration=it,
                        added=id_added,
                        removed=id_removed,
                        time_in=time.perf_counter() - begin,
                    )
                )
                self._check_graph(statistics, "remove_identity", it, "B", self.verifies)
                if id_removed > 0:
                    continue_optimization = True
                if self.verbose >= 10 or self._debug_step:
                    print(
                        f"[GraphBuilderPatternOptimization-{self.builder._hash()}.optimize] "
                        f"it={it}C{_b(continue_optimization)}F{_b(found)} - remove_identity done"
                        f" -{n_removed} +{n_added} nodes"
                    )

            if remove_unused:
                if self.verbose >= 10 or self._debug_step:
                    print(
                        f"[GraphBuilderPatternOptimization-{self.builder._hash()}.optimize] "
                        f"it={it}C{_b(continue_optimization)}F{_b(found)} - remove_unused"
                    )
                # remove unused nodes
                begin = time.perf_counter()
                id_removed = self.builder.remove_unused()
                statistics.append(
                    dict(
                        pattern="remove_unused",
                        iteration=it,
                        added=0,
                        removed=id_removed,
                        time_in=time.perf_counter() - begin,
                    )
                )
                self._check_graph(statistics, "remove_unused", it, "B", self.verifies)
                if id_removed > 0:
                    continue_optimization = True
                if self.verbose >= 10 or self._debug_step:
                    print(
                        f"[GraphBuilderPatternOptimization-{self.builder._hash()}.optimize] "
                        f"it={it}C{_b(continue_optimization)}F{_b(found)} - remove_unused done"
                        f" -{n_removed} +{n_added} nodes"
                    )

            # rebuild the graph structure

            begin = time.perf_counter()
            self._build()
            statistics.append(
                dict(
                    pattern="build_graph_for_pattern",
                    iteration=it,
                    time_in=time.perf_counter() - begin,
                )
            )

            applied_patterns_names = {p.__class__.__name__ for p in applied_patterns}
            # If SameChildrenPattern is detected, it could go quite far, so
            # let's speed it up by running a short loop.
            if applied_patterns_names & same_children_pattern_names:
                if self.verbose >= 10 or self._debug_step:
                    print(
                        f"[GraphBuilderPatternOptimization-{self.builder._hash()}.optimize] "
                        f"it={it}C{_b(continue_optimization)}F{_b(found)} - same_pattern"
                    )
                if self.verbose > 0 or self._debug_step:
                    print(
                        f"[GraphBuilderPatternOptimization-"
                        f"{self.builder._hash()}.optimize] reapply "
                        f"{applied_patterns_names & same_children_pattern_names}"
                    )
                n_added, n_removed, p_applied, itsame = 0, 0, 0, 0
                begin = time.perf_counter()
                while applied_patterns_names & same_children_pattern_names:
                    same_patterns = [
                        p
                        for p in applied_patterns
                        if p.__class__.__name__ in same_children_pattern_names
                    ]
                    found, matches, durations, continue_optimization = (
                        self._optimize_matching_step(
                            it,
                            same_patterns,
                            n_applied,
                            stop_after,
                            statistics,
                            priorities,
                            current_priority_index,
                        )
                    )
                    applied_patterns, added_types, _added, _removed = self._optimize_apply_step(
                        it, matches, statistics
                    )
                    n_added += _added
                    n_removed += _removed
                    if remove_identity and "Identity" in added_types:
                        id_removed, id_added = self.builder.remove_identity_nodes()
                        n_added += id_added
                        n_removed += id_removed
                    self._build()
                    self._check_graph(
                        statistics, "apply_same_children_pattern", it, "S", self.verifies
                    )
                    p_applied += len(applied_patterns)
                    applied_patterns_names = {p.__class__.__name__ for p in applied_patterns}
                    itsame += 1
                n_applied += p_applied
                statistics.append(
                    dict(
                        pattern="apply_same_children_pattern",
                        iteration=it,
                        added=n_added,
                        removed=n_removed,
                        time_in=time.perf_counter() - begin,
                    )
                )
                if p_applied > 0:
                    continue_optimization = True
                if self.verbose > 0 or self._debug_step:
                    print(
                        f"[GraphBuilderPatternOptimization-"
                        f"{self.builder._hash()}.optimize] n_added={n_added}, "
                        f"n_removed={n_removed}, n_applied={n_applied} "
                        f"applied patterns, "
                        f"{len(self.builder.nodes)} nodes left with {itsame} iterations"
                    )
                if self.verbose >= 10 or self._debug_step:
                    print(
                        f"[GraphBuilderPatternOptimization-{self.builder._hash()}.optimize] "
                        f"it={it}C{_b(continue_optimization)}F{_b(found)} - same_pattern done"
                    )

            # next iteration

            last_it = it + 1
            if not found:
                # No match, increase the priority.
                current_priority_index += 1
                if current_priority_index >= len(priorities) and not continue_optimization:
                    # There is priority left to explore.
                    if self.verbose > 0 or self._debug_step:
                        print(
                            f"[GraphBuilderPatternOptimization-"
                            f"{self.builder._hash()}.optimize] stops "
                            f"current_priority_index={current_priority_index}, "
                            f"priorities={priorities}"
                        )
                    break
                if current_priority_index >= len(priorities):
                    current_priority_index = len(priorities) - 1
                else:
                    continue_optimization = True
                if self.verbose > 0 or self._debug_step:
                    print(
                        f"[GraphBuilderPatternOptimization-"
                        f"{self.builder._hash()}.optimize] increase priority "
                        f"to {priorities[current_priority_index]}"
                    )

            if self.verbose >= 10 or self._debug_step:
                print(
                    f"[GraphBuilderPatternOptimization-{self.builder._hash()}.optimize] "
                    f"it={it}C{_b(continue_optimization)}F{_b(found)} - next"
                )

        if self.verbose > 0:
            duration = time.perf_counter() - begin_all
            print(
                f"[GraphBuilderPatternOptimization-{self.builder._hash()}.optimize] "
                f"done after {last_it} iterations with "
                f"{len(self.builder.nodes)} nodes in {duration:.3f}"
            )
            if self.verbose > 1:
                msg = self.builder._compile_statistics(statistics)
                print(msg)

        return statistics

    def optimize_node_subgraphs_inplace(self, node: NodeProto, context: Set[str]):
        """Optimizes the subgraphs for a node."""
        from ..xbuilder import GraphBuilder

        new_atts = []
        for att in node.attribute:
            if att.type != AttributeProto.GRAPH:
                new_atts.append(att)
                continue
            if self.verbose > 1:
                print(
                    f"[GraphBuilderPatternOptimization-{self.builder._hash()}] "
                    f"optimizes attribute "
                    f"{att.name!r} from node {node.op_type!r}, name={node.name!r}"
                )
            g = GraphBuilder(
                att.g,
                optimization_options=self.builder.optimization_options,
                verbose=max(self.verbose - 1, 0),
                _opsets=self.opsets,
                _context=context,
                _parent=self,
            )
            assert not g.functions, f"unexpected functions in a subgraphs{g.get_debug_msg()}"
            g.optimize()

            renaming = {}
            for k in g.initializers_dict:
                if self.builder.has_name(k):
                    nk = self.builder.unique_name(k)
                    renaming[k] = nk
            if renaming:
                g.rename_names(renaming)

            new_g = g.to_onnx(optimize=False, as_graph_proto=True)
            assert isinstance(new_g, GraphProto), f"unexpected type {type(new_g)}"
            if self.verbose > 1:
                print(
                    f"[GraphBuilderPatternOptimization-{self.builder._hash()}] "
                    f"done optimizing attribute "
                    f"{att.name!r} from node {node.op_type!r}, name={node.name!r}"
                )
            new_atts.append(oh.make_attribute(att.name, new_g))

            # We need to append functions and initiliazers to the main graph.

            for k, v in g.initializers_dict.items():
                assert (
                    k not in self.builder.initializers_dict
                ), f"name {k!r} already present. That should not be the case."
                self.builder.initializers_dict[k] = v
                self.builder.initializers_dict_sources[k] = g.initializers_dict_sources[k]
                self.builder.set_name(
                    k,
                    marker=g._events.get((k, "set_event"), "optimize_node_subgraphs_inplace"),
                )
                self.builder.set_type(k, g.get_type(k))
                if g.has_device(k):
                    self.builder.set_device(k, g.get_device(k))
                self.builder.set_shape(k, g.get_shape(k))
                if k in g.constants_:
                    self.builder.constants_[k] = g.constants_[k]
                if k in g._parameter_renaming:
                    self.builder._parameter_renaming[k] = g._parameter_renaming[k]
                if k in g._parameter_norename:
                    self.builder._parameter_norename.add(k)
                if k in g._known_torch_value:
                    self.builder._known_torch_value[k] = g._known_torch_value[k]

        del node.attribute[:]
        node.attribute.extend(new_atts)<|MERGE_RESOLUTION|>--- conflicted
+++ resolved
@@ -1106,6 +1106,54 @@
         #     providers=["CPUExecutionProvider"],
         # )
 
+    def _assert_check_graph_nodes_(
+        self, added_nodes, removed_nodes, nodes, statistics, node, step, i, p
+    ):
+        removed_nodes = removed_nodes or []
+        added_nodes = added_nodes or []
+        nodes_id_added = {id(n) for n in added_nodes}
+        after = set()
+        for nn in self.builder.nodes[p:]:
+            after |= set(nn.output)
+        st = max(0, p - 10)
+        assert_text = "\n".join(
+            [
+                f"{il+st:05d} {'+' if id(node) in nodes_id_added else '='} "
+                f"-- {self.builder.pretty_node(node)}"
+                for il, node in enumerate(
+                    self.builder.nodes[st : min(len(self.builder.nodes), p + 10)]
+                )
+            ]
+        )
+        found = "not found after"
+        for pfind, n2 in enumerate(nodes):
+            if n2 is not None and i in n2.output:
+                found = f"input {i!r} found at position {pfind}"
+        foundr = "not found in removed nodes"
+        for pfind, n2 in enumerate(removed_nodes):
+            if n2 is not None and i in n2.output:
+                foundr = f"input {i!r} found at position {pfind} in removed nodes"
+        s_removed_nodes = "\n".join(
+            f"{n.op_type}({n.input})->({n.output})" for n in removed_nodes if n is not None
+        )
+        s_added_nodes = "\n".join(
+            f"{n.op_type}({n.input})->({n.output})" for n in added_nodes if n is not None
+        )
+        stats = (
+            "\n".join(map(str, statistics[max(len(statistics) - 20, 0) :])) if statistics else "?"
+        )
+        raise AssertionError(
+            f"Unknown input {i!r} at position {p} in node {node.op_type!r}, "
+            f"[{node.name}]: {node.input} -> {node.output}, "
+            f"step\n--\n{step if isinstance(step, str) else step()!r}\n--\n"
+            f"found after={i in after} (details={found!r}, {foundr!r})"
+            f"\n------\n{assert_text}\n------\nid(node)={id(node)}, "
+            f"removed_nodes=\n{s_removed_nodes}"
+            f"\n------\nadded_nodes=\n{s_added_nodes}"
+            f"\n------ STATS=\n{stats}"
+            f"\n------\n{self.builder.pretty_text()}"
+        )
+
     def _check_graph_nodes(
         self,
         nodes: List[NodeProto],
@@ -1119,72 +1167,24 @@
         added_nodes: Optional[List[NodeProto]] = None,
         statistics: Optional[List[Dict[str, Any]]] = None,
     ):
+
         nodes_id_removed = {id(n) for n in removed_nodes} if removed_nodes else set()
-<<<<<<< HEAD
-=======
-        nodes_id_added = {id(n) for n in added_nodes} if added_nodes else set()
         name_to_check = self._debug_removed_name
         if name_to_check and not hasattr(self, "_found_names"):
             self._found_names = {}
         found = None
->>>>>>> 4a5dfd9b
         for p, node in enumerate(nodes):
+            if id(node) in nodes_id_removed:
+                continue
             assert (
                 node.domain in self.opsets
             ), f"domain {node.domain!r} is not registered in {self.opsets}"
-            if id(node) in nodes_id_removed:
-                continue
             for i in node.input:
                 if not i:
                     continue
                 if i not in known:
-                    nodes_id_added = {id(n) for n in added_nodes} if added_nodes else set()
-                    after = set()
-                    for nn in self.builder.nodes[p:]:
-                        after |= set(nn.output)
-                    st = max(0, p - 10)
-                    assert_text = "\n".join(
-                        [
-                            f"{il+st:05d} {'+' if id(node) in nodes_id_added else '='} "
-                            f"-- {self.builder.pretty_node(node)}"
-                            for il, node in enumerate(
-                                self.builder.nodes[st : min(len(self.builder.nodes), p + 10)]
-                            )
-                        ]
-                    )
-                    found = "not found after"
-                    for pfind, n2 in enumerate(nodes):
-                        if n2 is not None and i in n2.output:
-                            found = f"input {i!r} found at position {pfind}"
-                    foundr = "not found in removed nodes"
-                    for pfind, n2 in enumerate(removed_nodes):
-                        if n2 is not None and i in n2.output:
-                            foundr = f"input {i!r} found at position {pfind} in removed nodes"
-                    s_removed_nodes = "\n".join(
-                        f"{n.op_type}({n.input})->({n.output})"
-                        for n in removed_nodes
-                        if n is not None
-                    )
-                    s_added_nodes = "\n".join(
-                        f"{n.op_type}({n.input})->({n.output})"
-                        for n in added_nodes
-                        if n is not None
-                    )
-                    stats = (
-                        "\n".join(map(str, statistics[max(len(statistics) - 20, 0) :]))
-                        if statistics
-                        else "?"
-                    )
-                    raise AssertionError(
-                        f"Unknown input {i!r} at position {p} in node {node.op_type!r}, "
-                        f"[{node.name}]: {node.input} -> {node.output}, "
-                        f"step\n--\n{step if isinstance(step, str) else step()!r}\n--\n"
-                        f"found after={i in after} (details={found!r}, {foundr!r})"
-                        f"\n------\n{assert_text}\n------\nid(node)={id(node)}, "
-                        f"removed_nodes=\n{s_removed_nodes}"
-                        f"\n------\nadded_nodes=\n{s_added_nodes}"
-                        f"\n------ STATS=\n{stats}"
-                        f"\n------\n{self.builder.pretty_text()}"
+                    self._assert_check_graph_nodes_(
+                        added_nodes, removed_nodes, nodes, statistics, node, step, i, p
                     )
             if node.op_type in {"If", "Loop", "Scan", "SequenceMap"}:
                 for att in node.attribute:
@@ -1199,7 +1199,7 @@
                         self._check_graph_nodes(
                             g.node,
                             known=k2,
-                            step=f"{step}-{node.op_type}-{att.name}-{node.name}",
+                            step=lambda: f"{step}-{node.op_type}-{att.name}-{node.name}",  # noqa: B023
                             code=code,
                             iteration=iteration,
                             verifies=False,
@@ -1210,8 +1210,10 @@
                                 f"op_type={node.op_type!r}, att.name={att.name!r}, "
                                 f"node.name={node.name}"
                             )
-            known |= set(node.output)
-
+            if len(node.output) == 1:
+                known.add(node.output[0])
+            else:
+                known |= set(node.output)
             if verifies:
                 self._check_graph_verifies(node)
             if name_to_check and name_to_check in node.output:
