--- conflicted
+++ resolved
@@ -39,12 +39,8 @@
         CastPattern(),
         ExpandPattern(),
         ExpandBroadcastPattern(),
-<<<<<<< HEAD
-        MulMulMulPattern(),
+        MulMulMulScalarPattern(),
         ReduceReshapePattern(),
-=======
-        MulMulMulScalarPattern(),
->>>>>>> 19e15549
         ReshapeMatMulReshapePattern(),
         Reshape2Of3Pattern(),
         MatMulReshape2Of3Pattern(),
