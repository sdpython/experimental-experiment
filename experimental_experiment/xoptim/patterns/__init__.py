--- conflicted
+++ resolved
@@ -74,12 +74,7 @@
         pprint.pprint(get_default_patterns())
     """
     return [
-<<<<<<< HEAD
-        AlmostDoNothingPattern(verbose=verbose),
-        # DoNothingPattern(verbose=verbose),
-=======
         # AlmostDoNothingPattern(verbose=verbose),
->>>>>>> 1c19ddab
         CastPattern(verbose=verbose),
         CastCastBinaryPattern(verbose=verbose),
         ExpandPattern(verbose=verbose),
