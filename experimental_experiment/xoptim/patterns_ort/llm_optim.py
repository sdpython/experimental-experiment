--- conflicted
+++ resolved
@@ -428,15 +428,11 @@
 
 
 class MultiHeadAttention3DPattern(PatternOptimization):
-<<<<<<< HEAD
     """
     Merges multiple nodes into MultiHeadAttention. It assumes pattern
     :class:`experimental_experiment.xoptim.patterns.onnx_attention.FunctionAttentionPattern`
     was triggered before.
     """
-=======
-    """Merges multiple nodes into MultiHeadAttention."""
->>>>>>> f5b9ff5c
 
     _prefix_operator_name = f"{FunctionAttentionPattern._operator_name}_to"
 
@@ -512,6 +508,12 @@
         ):
             return self.none(node, inspect.currentframe().f_lineno)
 
+        if (
+            not g.has_shape(q_transpose.input[0])
+            or g.get_rank(q_transpose.input[0]) != 4
+            or not isinstance(g.get_shape(q_transpose.input[0])[-1], int)
+        ):
+            return self.none(node, inspect.currentframe().f_lineno)
         for n in [q_transpose, k_transpose, v_transpose, node]:
             if g.is_used_more_than_once(n.output[0]):
                 return self.none(node, inspect.currentframe().f_lineno)
@@ -539,35 +541,50 @@
         mask = attention.input[3]
         past_keys = k_concat.input[0]
         past_values = v_concat.input[0]
-        attention_bias = g.unique_name(f"{self.__class__.__name__}--{mask}")
         num_heads = g.get_shape(query)[2]
+
         scale = float(g.get_constant_scalar(attention.input[4])) ** 2
-        dtype = tensor_dtype_to_np_dtype(g.get_type(mask))
+        dtype = tensor_dtype_to_np_dtype(g.get_type(query))
         zero = g.make_initializer(
             "", np.array([0], dtype=dtype), source=f"{self.__class__.__name__}.0"
         )
         minfty = g.make_initializer(
             "", np.array([-np.inf], dtype=dtype), source=f"{self.__class__.__name__}._inf"
         )
+        init_00_1 = g.make_initializer(
+            "", np.array([0, 0, -1], dtype=np.int64), source=f"{self.__class__.__name__}.00_1"
+        )
+        last = g.get_shape(query)[-1]
+        init_00_1l = g.make_initializer(
+            "",
+            np.array([0, 0, -1, last], dtype=np.int64),
+            source=f"{self.__class__.__name__}.00_1l",
+        )
+
+        r_query = g.unique_name(f"{self.__class__.__name__}--{query}")
+        r_keys = g.unique_name(f"{self.__class__.__name__}--{keys}")
+        r_values = g.unique_name(f"{self.__class__.__name__}--{values}")
+        attention_bias = g.unique_name(f"{self.__class__.__name__}--{mask}")
+        r_output = g.unique_name(f"{self.__class__.__name__}--{transpose.output[0]}")
 
         nodes = [
-            g._make_node(
-                "Where",
-                [mask, zero, minfty],
-                [attention_bias],
-                name=f"{self.__class__.__name__}--{attention.name}",
-            ),
+            g._make_node("Reshape", [query, init_00_1], [r_query]),
+            g._make_node("Reshape", [keys, init_00_1], [r_keys]),
+            g._make_node("Reshape", [values, init_00_1], [r_values]),
+            g._make_node("Where", [mask, zero, minfty], [attention_bias]),
             g._make_node(
                 "MultiHeadAttention",
-                [query, keys, values, "", "", attention_bias, past_keys, past_values],
-<<<<<<< HEAD
-                [transpose.output[0], k_concat.output[0], v_concat.output[0]],
-=======
-                [attention.output[0], k_concat.output[0], v_concat.output[0]],
->>>>>>> f5b9ff5c
+                [r_query, r_keys, r_values, "", "", attention_bias, past_keys, past_values],
+                [r_output, k_concat.output[0], v_concat.output[0]],
                 num_heads=num_heads,
                 scale=scale,
-                name=f"{self.__class__.__name__}--{attention.name}",
+                domain="com.microsoft",
             ),
+            g._make_node("Reshape", [r_output, init_00_1l], [transpose.output[0]]),
         ]
+        for node in nodes:
+            if not node.name:
+                node.name = g.builder.unique_node_name(
+                    f"{self.__class__.__name__}--{attention.name}"
+                )
         return nodes