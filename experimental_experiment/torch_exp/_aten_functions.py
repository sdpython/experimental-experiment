--- conflicted
+++ resolved
@@ -151,10 +151,7 @@
     device: Optional["torch.device"] = None,  # noqa: F821
     pin_memory=None,
     name: str = "arange",
-<<<<<<< HEAD
     requires_grad: bool = False,
-=======
->>>>>>> cd505ad3
 ) -> T:
     assert (
         layout is None
@@ -215,20 +212,6 @@
     assert start is not None, "start cannot be None"
     assert end is not None, "end cannot be None"
     assert step is not None, "step cannot be None"
-<<<<<<< HEAD
-    if isinstance(start, str):
-        i_start = start
-    else:
-        i_start = np.array(start, dtype=npdtype)
-    if isinstance(end, str):
-        i_end = end
-    else:
-        i_end = np.array(end, dtype=npdtype)
-    if isinstance(step, str):
-        i_step = step
-    else:
-        i_step = np.array(step, dtype=npdtype)
-=======
     i_start = (
         _may_cast(start, itype)
         if isinstance(start, str)
@@ -243,7 +226,6 @@
         else np.array(step, dtype=npdtype)
     )
 
->>>>>>> cd505ad3
     res = g.op.Range(i_start, i_end, i_step, outputs=outputs, name=name)
     if sts:
         g.set_type(res, itype)
