from typing import Callable, Iterator, List, Optional, Tuple, Union
import numpy as np
from onnx import NodeProto
from .annotations import all_int, compatible_shapes, compatible_dimensions


class MatchResult:
    """
    Returns matching results.

    :param pattern: object detecting the pattern
    :param nodes: nodes to be replaced
    :param apply: node computing the replacements
    :param insert_at: insert the new nodes at this point if specified
    """

    def __init__(
        self,
        pattern: "PatternOptimization",
        nodes: List[NodeProto],
        apply: Callable,
        insert_at: Optional[NodeProto] = None,
    ):
        self.pattern = pattern
        self.nodes = nodes
        self.apply = apply
        self.insert_at = insert_at

    def to_string(self, short: bool = True) -> str:
        types = [n.op_type for n in self.nodes]
        if short:
            return f"MatchResult: {self.pattern} replaces {types}"
        inputs = set()
        outputs = set()
        for node in self.nodes:
            inputs |= set(node.input)
            outputs |= set(node.output)
        return (
            f"MatchResult: {self.pattern} replaces {types}, "
            f"inputs: {inputs}, outputs: {outputs}"
        )

    def __str__(self) -> str:
        return self.to_string(short=True)


class PatternOptimization:
    """
    Defines an optimization pattern.

    :param description:
    """

    def __init__(self):
        pass

    def __str__(self) -> str:
        return self.__class__.__name__

    def enumerate_matches(
        self, g: "GraphBuilderPatternOptimization"  # noqa: F821
    ) -> Iterator:
        """
        Enumerates all the
        """
        matched = []
        for node in g.iter_nodes():
            res = self.match(g, node, matched)
            if res:
                matched.append(res)
                yield res

    def match(
        self,
        g: "GraphBuilderPatternOptimization",  # noqa: F821
        node: NodeProto,
        matched: List[MatchResult],
    ) -> Optional[MatchResult]:
        raise NotImplementedError(
            f"This function must be overloaded in class {self.__class__}."
        )


class CastPattern(PatternOptimization):
    """
    Checks that a Cast is really needed.
    """

    def match(
        self,
        g: "GraphBuilderPatternOptimization",  # noqa: F821
        node: NodeProto,
        matched: List[MatchResult],
    ) -> Optional[MatchResult]:
        if node.op_type != "Cast" or node.domain != "":
            return None
        if not g.has_type(node.input[0]):
            itype = g.try_infer_type(node.input[0])
            if itype == 0:
                return None
        else:
            itype = g.get_type(node.input[0])
        att = g.get_attribute(node, "to")
        if att.i != itype:
            return None

        def apply(g: "GraphBuilder", node: NodeProto) -> List[NodeProto]:  # noqa: F821
            new_node = g.make_node(
                "Identity",
                node.input,
                node.output,
                name=f"{self.__class__.__name__}--{node.name}",
            )
            return [new_node]

        return MatchResult(self, [node], apply)


class ExpandPattern(PatternOptimization):
    """
    Checks that a Expand is really needed.
    """

    def match(
        self,
        g: "GraphBuilderPatternOptimization",  # noqa: F821
        node: NodeProto,
        matched: List[MatchResult],
    ) -> Optional[MatchResult]:
        if node.op_type != "Expand" or node.domain != "":
            return None
        if not g.has_shape(node.input[0]):
            return None
        shape = g.get_shape(node.input[0])
        if not all_int(shape):
            return None
        new_shape = tuple(g.get_constant(node.input[1]))
        if shape != new_shape:
            return

        def apply(g: "GraphBuilder", node: NodeProto) -> List[NodeProto]:  # noqa: F821
            new_node = g.make_node(
                "Identity",
                node.input,
                node.output,
                name=f"{self.__class__.__name__}--{node.name}",
            )
            return [new_node]

        return MatchResult(self, [node], apply)


class ReshapeMatMulReshapePattern(PatternOptimization):
    """
    Replaces the sequence Reshape, Matmul, Reshape by Matmul.
    """

    def match(
        self,
        g: "GraphBuilderPatternOptimization",  # noqa: F821
        node: NodeProto,
        matched: List[MatchResult],
    ) -> Optional[MatchResult]:
        if node.op_type != "MatMul" or node.domain != "":
            return None
        if g.is_used_more_than_once(node.output[0]):
            return None

        next_nodes = g.next_nodes(node.output[0])
        if len(next_nodes) == 0:
            return None
        next_node = next_nodes[0]
        if next_node.op_type != "Reshape" or node.domain != "":
            return None

        node_before_left = g.node_before(node.input[0])
        node_before_right = g.node_before(node.input[1])
        if (
            node_before_left.op_type != "Reshape"
            or node_before_left.domain != ""
            or node_before_right.op_type != "Reshape"
            or node_before_right.domain != ""
        ):
            return None

        # condition on shapes
        shape_left = tuple(int(i) for i in g.get_constant(node_before_left.input[1]))
        shape_right = tuple(int(i) for i in g.get_constant(node_before_right.input[1]))
        shape_final = tuple(int(i) for i in g.get_constant(next_node.input[1]))
        if len(shape_final) < 4:
            return None
        ndim = len(shape_final)
        if len(shape_left) != 3 or len(shape_right) != 3:
            return None

        mshape_left = g.get_shape(node_before_left.input[0])
        mshape_right = g.get_shape(node_before_right.input[0])
        if len(mshape_left) != ndim or len(mshape_right) != ndim:
            return None
        if (
            not compatible_shapes(mshape_left[-2:], shape_left[-2:])
            or not compatible_shapes(mshape_right[-2:], shape_right[-2:])
            or not compatible_dimensions(
                mshape_left[-1], shape_left[-1], mshape_right[-2], shape_right[-2]
            )
        ):
            return None

        # At this stage, both Reshape before MatMul reduces the rank by 1
        # without changing the two last dimensions
        # and the Reshape after restores it. They can safely be removed.
        if g.verbose > 3:
            print(
                f"[ReshapeMatMulReshapePattern] compatible shapes: mshape_left={mshape_left} "
                f"shape_left={shape_left} | mshape_left={mshape_right} shape_left={shape_right}"
            )

        def apply(
            g: "GraphBuilder",  # noqa: F821
            node_before_left: NodeProto,
            node_before_right: NodeProto,
            node: NodeProto,
            next_node: NodeProto,
        ) -> List[NodeProto]:
            new_node = g.make_node(
                "MatMul",
                [node_before_left.input[0], node_before_right.input[0]],
                next_node.output,
                name=f"{self.__class__.__name__}--{node.name}",
            )
            res = [new_node]
            if g.is_used_more_than_once(node_before_left.output[0]):
                res.append(node_before_left)
            if g.is_used_more_than_once(node_before_right.output[0]):
                res.append(node_before_right)
            return res

        return MatchResult(
            self,
            [node_before_left, node_before_right, node, next_node],
            apply,
            insert_at=node,
        )


class ReshapeReshapePattern(PatternOptimization):
    """
    Replaces the sequence Reshape, Reshape by Reshape.
    """

    def match(
        self,
        g: "GraphBuilderPatternOptimization",  # noqa: F821
        node: NodeProto,
        matched: List[MatchResult],
    ) -> Optional[MatchResult]:
        if node.op_type != "Reshape" or node.domain != "":
            return None
        if g.is_used_more_than_once(node.output[0]):
            return None
        next_nodes = g.next_nodes(node.output[0])
        if len(next_nodes) != 1:
            return None
        next_node = next_nodes[0]
        if next_node.op_type != "Reshape" or node.domain != "":
            return None
        if next_node.input[0] != node.output[0]:
            return None

        def apply(
            g: "GraphBuilder", node: NodeProto, next_node: NodeProto  # noqa: F821
        ) -> List[NodeProto]:
            new_node = g.make_node(
                "Reshape",
                [node.input[0], next_node.input[1]],
                next_node.output,
                name=f"{self.__class__.__name__}--{node.name}",
            )
            return [new_node]

        return MatchResult(self, [node, next_node], apply)


<<<<<<< HEAD
class TransposeMatMulPattern(PatternOptimization):
    """
    Replaces the sequence Transpose, Matmul or Gemm into Gemm
    """

    def match(
        self,
        g: "GraphBuilderPatternOptimization",  # noqa: F821
        node: NodeProto,
        matched: List[MatchResult],
    ) -> Optional[MatchResult]:
        if node.op_type not in {"MatMul", "Gemm"} or node.domain != "":
            return None
        if not g.has_rank(node.input[0]) or not g.has_rank(node.input[1]):
            return None
        if g.get_rank(node.input[0]) != 2 or g.get_rank(node.input[1]) != 2:
            return None

        nodes_before = [g.node_before(node.input[0])
                g.node_before(node.input[1])]
        ns = [n for n in nodes_before if n.op_type == "Transpose" and node_right.domain == ""]
        if len(ns) == 0:
            return
        

        def apply(
            g: "GraphBuilder",  # noqa: F821
            node_before_left: NodeProto,
            node_before_right: NodeProto,
            node: NodeProto,
            next_node: NodeProto,
        ) -> List[NodeProto]:
            new_node = g.make_node(
                "MatMul",
                [node_before_left.input[0], node_before_right.input[0]],
                next_node.output,
                name=f"{self.__class__.__name__}--{node.name}",
            )
            res = [new_node]
            if g.is_used_more_than_once(node_before_left.output[0]):
                res.append(node_before_left)
            if g.is_used_more_than_once(node_before_right.output[0]):
                res.append(node_before_right)
            return res

        return MatchResult(
            self,
            [node_before_left, node_before_right, node, next_node],
            apply,
            insert_at=node,
        )

=======
>>>>>>> 2fba4e18
class TransposeTransposePattern(PatternOptimization):
    """
    Removes two consecutive transpose if the second one put the tensor in origin shape.
    """

    @classmethod
    def apply_transpose(cls, perm: Tuple[int, ...], on: List[int]) -> List[int]:
        assert len(perm) == len(on), "length mismatch"
        res = [None for i in on]
        for i, p in enumerate(perm):
            res[i] = p
        return res

    def match(
        self,
        g: "GraphBuilderPatternOptimization",  # noqa: F821
        node: NodeProto,
        matched: List[MatchResult],
    ) -> Optional[MatchResult]:
        if node.op_type != "Transpose" or node.domain != "":
            return None
        next_nodes = g.next_nodes(node.output[0])
        next_node = None
        for n in next_nodes:
            if n.op_type == "Transpose":
                next_node = n
        if next_node is None:
            return None

        # Three consecutive transpose are not expected but let's continue
        # as if it could be possible.
        nodes = [node, next_node]
        perms = [tuple(g.get_attribute(n, "perm").ints) for n in nodes]
        lens = [len(p) for p in perms]
        assert min(lens) == max(lens), (
            f"Consecutive Transpose should apply on tensors with "
            f"the same rank but perms={perms}."
        )
        on = list(range(lens[0]))
        first = on.copy()
        for p in perms:
            self.apply_transpose(p, on)
        if on != first:
            return None

        def apply(
            g: "GraphBuilder", node: NodeProto, next_node: NodeProto  # noqa: F821
        ) -> List[NodeProto]:
            new_nodes = [
                g.make_node(
                    "Identity",
                    [node.input[0]],
                    next_node.output,
                    name=f"{self.__class__.__name__}--{node.name}",
                )
            ]
            if g.is_used_more_than_once(node.output[0]):
                new_nodes.append(node)
            return new_nodes

        return MatchResult(self, [node, next_node], apply)


class UnsqueezeUnsqueezePattern(PatternOptimization):
    """
    Replaces the sequence Unsqueeze, Unsqueeze by Unsqueeze.
    """

    def match(
        self,
        g: "GraphBuilderPatternOptimization",  # noqa: F821
        node: NodeProto,
        matched: List[MatchResult],
    ) -> Optional[MatchResult]:
        if node.op_type != "Unsqueeze" or node.domain != "":
            return None
        if g.is_used_more_than_once(node.output[0]):
            return None
        next_nodes = g.next_nodes(node.output[0])
        if len(next_nodes) != 1:
            return None
        next_node = next_nodes[0]
        if next_node.op_type != "Unsqueeze" or node.domain != "":
            return None
        if next_node.input[0] != node.output[0]:
            return None

        def apply(
            g: "GraphBuilder", node: NodeProto, next_node: NodeProto  # noqa: F821
        ) -> List[NodeProto]:
            axis1 = g.get_constant_or_attribute(node, "axis", 1)
            axis2 = g.get_constant_or_attribute(next_node, "axis", 1)
            new_axis = g.make_initializer("", np.hstack([axis1, axis2]))
            new_node = g.make_node(
                "Unsqueeze",
                [node.input[0], new_axis],
                next_node.output,
                name=f"{self.__class__.__name__}--{node.name}",
            )
            return [new_node]

        return MatchResult(self, [node, next_node], apply)


def get_default_patterns() -> List[PatternOptimization]:
    """
    Returns a default list of optimization patters.
    It is equal to the following list.

    .. runpython::
        :showcode:

        import pprint
        from experimental_experiment.torch_exp.optimization_patterns import get_default_patterns
        pprint.pprint(get_default_patterns())
    """
    return [
        CastPattern(),
        ExpandPattern(),
        ReshapeMatMulReshapePattern(),
        ReshapeReshapePattern(),
<<<<<<< HEAD
        TransposeMatMulPattern(),
=======
>>>>>>> 2fba4e18
        TransposeTransposePattern(),
        UnsqueezeUnsqueezePattern(),
    ]


def get_pattern(obj: Union[PatternOptimization, str]) -> PatternOptimization:
    """
    Returns an optimization pattern based on its name.
    """
    if isinstance(obj, PatternOptimization):
        return obj

    mapping = {
        v.__class__.__name__.replace("Pattern", ""): v for v in get_default_patterns()
    }
    if obj in mapping:
        return mapping[obj]
    raise RuntimeError(f"Unable to find pattern for {obj!r}.")<|MERGE_RESOLUTION|>--- conflicted
+++ resolved
@@ -281,7 +281,6 @@
         return MatchResult(self, [node, next_node], apply)
 
 
-<<<<<<< HEAD
 class TransposeMatMulPattern(PatternOptimization):
     """
     Replaces the sequence Transpose, Matmul or Gemm into Gemm
@@ -300,42 +299,82 @@
         if g.get_rank(node.input[0]) != 2 or g.get_rank(node.input[1]) != 2:
             return None
 
-        nodes_before = [g.node_before(node.input[0])
-                g.node_before(node.input[1])]
-        ns = [n for n in nodes_before if n.op_type == "Transpose" and node_right.domain == ""]
-        if len(ns) == 0:
+        nodes_before = [g.node_before(node.input[0]), g.node_before(node.input[1])]
+        ns = [
+            (n if n.op_type == "Transpose" and n.domain == "" else None)
+            for n in nodes_before
+        ]
+        if len([_ is not None for _ in ns]) == 0:
             return
-        
+
+        for n in ns:
+            if n is None:
+                continue
+            perm = tuple(g.get_attribute("perm").ints)
+            if perm != (1, 0):
+                # unexpected transpose
+                return None
+
+        # At this stage, one or two inputs are transposed before being used.
+        # MatMul or Gemm are operating on 2D tensors.
+        nodes = [node, *ns]
 
         def apply(
             g: "GraphBuilder",  # noqa: F821
-            node_before_left: NodeProto,
-            node_before_right: NodeProto,
-            node: NodeProto,
-            next_node: NodeProto,
+            nodes: NodeProto,
+            node_before_left: Optional[NodeProto],
+            node_before_right: Optional[NodeProto],
         ) -> List[NodeProto]:
+
+            inputs = [
+                (
+                    node.input[0]
+                    if node_before_left is None
+                    else node_before_left.input[0]
+                ),
+                (
+                    node.input[1]
+                    if node_before_right is None
+                    else node_before_right.input[0]
+                ),
+                *node.input[2:],
+            ]
+
+            transA = 0 if node_before_left is None else 1
+            transB = 0 if node_before_right is None else 1
+            keep = []
+            kwargs = {}
+            for att in node.attribute:
+                if att.name in {"alpha", "beta"}:
+                    keep.append(att)
+                elif att.name == "transA":
+                    kwargs["transA"] = (att.i + transA) % 2
+                elif att.name == "transB":
+                    kwargs["transB"] = (att.i + transB) % 2
+
             new_node = g.make_node(
-                "MatMul",
-                [node_before_left.input[0], node_before_right.input[0]],
-                next_node.output,
+                "Gemm",
+                inputs,
+                node.output,
                 name=f"{self.__class__.__name__}--{node.name}",
-            )
+                transA=transA,
+                transB=transB,
+            )
+            new_node.attribute.extend(keep)
             res = [new_node]
-            if g.is_used_more_than_once(node_before_left.output[0]):
+            if node_before_left is not None and g.is_used_more_than_once(
+                node_before_left.output[0]
+            ):
                 res.append(node_before_left)
-            if g.is_used_more_than_once(node_before_right.output[0]):
+            if node_before_right is not None and g.is_used_more_than_once(
+                node_before_right.output[0]
+            ):
                 res.append(node_before_right)
             return res
 
-        return MatchResult(
-            self,
-            [node_before_left, node_before_right, node, next_node],
-            apply,
-            insert_at=node,
-        )
-
-=======
->>>>>>> 2fba4e18
+        return MatchResult(self, nodes, apply, insert_at=node)
+
+
 class TransposeTransposePattern(PatternOptimization):
     """
     Removes two consecutive transpose if the second one put the tensor in origin shape.
@@ -457,10 +496,7 @@
         ExpandPattern(),
         ReshapeMatMulReshapePattern(),
         ReshapeReshapePattern(),
-<<<<<<< HEAD
         TransposeMatMulPattern(),
-=======
->>>>>>> 2fba4e18
         TransposeTransposePattern(),
         UnsqueezeUnsqueezePattern(),
     ]
