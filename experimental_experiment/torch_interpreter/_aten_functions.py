"""
See https://pytorch.org/docs/stable/torch.compiler_ir.html
for the full list of aten functions.
"""

import math
import sys
from enum import Enum
from typing import Any, Dict, List, Optional, Sequence, Tuple, Union
import numpy as np
from onnx import TensorProto
from onnx.helper import (
    tensor_dtype_to_np_dtype,
    make_tensor,
    make_graph,
    make_node,
    make_tensor_value_info,
)
from onnx.numpy_helper import from_array
from ..xbuilder._shape_helper import (
    all_float,
    all_int,
    all_int_or_float,
    is_static_dimension,
    is_static_shape,
    DYNAMIC_SHAPE,
)
from ..xbuilder._dtype_helper import (
    onnx_dtype_to_torch_dtype,
    torch_dtype_to_onnx_dtype,
)
from ..xbuilder.graph_builder import GraphBuilder
from ..xbuilder.shape_type_compute import (
    _adjust_attributes_of_max_pool,
    set_type_shape_unary_op,
    set_type_shape_binary_op,
    set_type_shape_reduce_op,
    set_type_shape_reshape,
    set_type_shape_matmul,
    prepare_inputs_homogeneous_operator,
)
from . import LOCAL_DOMAIN
from ._exceptions import FunctionNotFoundError


T = str


class Reduction(Enum):
    NONE = 0
    MEAN = 1
    SUM = 2


def aten__log_api_usage_once(
    g: GraphBuilder, sts: Optional[Dict[str, Any]], outputs: List[str], module_name: str
) -> T:
    "_log_api_usage_once: creates a dummy result."
    return g.make_node("Constant", [], value_ints=[1], name="_log_api_usage_once")


def aten_abs(g: GraphBuilder, sts: Optional[Dict[str, Any]], outputs: List[str], x: T) -> T:
    "abs"
    res = g.make_node("Abs", [x], outputs, name="abs")
    if not sts:
        set_type_shape_unary_op(g, outputs[0], x)
    return res


def aten_acos(g: GraphBuilder, sts: Optional[Dict[str, Any]], outputs: List[str], x: T) -> T:
    "acos"
    res = g.make_node("Acos", [x], outputs, name="acos")
    if not sts:
        set_type_shape_unary_op(g, outputs[0], x)
    return res


def aten_acosh(g: GraphBuilder, sts: Optional[Dict[str, Any]], outputs: List[str], x: T) -> T:
    "acosh"
    res = g.make_node("Acosh", [x], outputs, name="acosh")
    if not sts:
        set_type_shape_unary_op(g, outputs[0], x)
    return res


def aten_add(
    g: GraphBuilder,
    sts: Optional[Dict[str, Any]],
    outputs: List[str],
    x: T,
    y: T,
    name: str = "add",
) -> T:
    "add"
    res, x, y = prepare_inputs_homogeneous_operator(
        g, x, y, f=g.op.Add, name=name, outputs=outputs, sts=sts
    )
    if not sts:
        set_type_shape_binary_op(g, outputs[0], x, y)
    return res


def aten_add_Scalar(
    g: GraphBuilder,
    sts: Optional[Dict[str, Any]],
    outputs: List[str],
    x: T,
    y: T,
    alpha: Optional[Any] = None,
) -> T:
    "add"
    assert alpha in (None, 1), f"alpha={alpha}, not implemented"
    x, y = prepare_inputs_homogeneous_operator(g, x, y)
    res = g.op.Add(x, y, outputs=outputs, name="add_Scalar")
    if not sts:
        set_type_shape_binary_op(g, outputs[0], x, y)
    return res


def aten_add_Tensor(
    g: GraphBuilder,
    sts: Optional[Dict[str, Any]],
    outputs: List[str],
    x: T,
    y: T,
    alpha: Optional[Any] = None,
) -> T:
    "add"
    assert alpha in (None, 1), f"alpha={alpha}, not implemented"
    x, y = prepare_inputs_homogeneous_operator(g, x, y)
    res = g.op.Add(x, y, outputs=outputs, name="add_Tensor")
    if not sts:
        set_type_shape_binary_op(g, outputs[0], x, y)
    return res


def aten_addcmul(
    g: GraphBuilder,
    sts: Optional[Dict[str, Any]],
    outputs: List[str],
    x: T,
    t1: T,
    t2: T,
    value: float = 1.0,
    name: str = "addcmul",
) -> T:
    "addcmul"
    itype = g.get_type(x)
    dtype = tensor_dtype_to_np_dtype(itype)
    cst = np.array([value], dtype=dtype)
    res = g.op.Add(
        x,
        g.op.Mul(g.op.Mul(t1, t2, name=name), cst, name=name),
        name=name,
        outputs=outputs,
    )
    return res


def aten_and(
    g: GraphBuilder,
    sts: Optional[Dict[str, Any]],
    outputs: List[str],
    x: T,
    y: T,
    name="and",
) -> T:
    "and"
    res, x, y = prepare_inputs_homogeneous_operator(
        g, x, y, f=g.op.And, name=name, outputs=outputs, sts=sts
    )
    if not sts:
        set_type_shape_binary_op(g, outputs[0], x, y)
    return res


def aten_and_(
    g: GraphBuilder,
    sts: Optional[Dict[str, Any]],
    outputs: List[str],
    x: T,
    y: T,
    name="and",
) -> T:
    "and"
    return aten_and(g, sts, outputs, x, y, name="and_")


def aten_any(
    g: GraphBuilder,
    sts: Optional[Dict[str, Any]],
    outputs: List[str],
    x: T,
    name: str = "any",
) -> T:
    """any"""

    if g.has_shape(x):
        shape = g.get_shape(x)
        if shape in (tuple(), (1,)):
            return g.op.Cast(x, to=TensorProto.BOOL, name=name, outputs=outputs)

    if g.main_opset >= 20:
        self_bool = g.op.Cast(x, to=TensorProto.BOOL, name=name)
        res = g.op.ReduceMax(self_bool, keepdims=0, name=name, outputs=outputs)
    else:
        self_int = g.op.Cast(x, to=TensorProto.INT32, name=name)
        res = g.op.Cast(
            g.op.ReduceMax(self_int, keepdims=0, name=name),
            to=TensorProto.BOOL,
            outputs=outputs,
        )

    if not sts:
        g.set_type(res, TensorProto.BOOL)
        g.set_shape(res, tuple())
    return res


def aten_logical_and(
    g: GraphBuilder,
    sts: Optional[Dict[str, Any]],
    outputs: List[str],
    x: T,
    y: T,
    name="and",
) -> T:
    "and"
    return aten_and(g, sts, outputs, x, y, name="logical_and")


def aten_addmm(
    g: GraphBuilder,
    sts: Optional[Dict[str, Any]],
    outputs: List[str],
    a: T,
    b: T,
    c: T,
    beta: float = 1.0,
    alpha: float = 1.0,
) -> T:
    "gemm"
    res = g.op.Gemm(
        b, c, a, alpha=float(alpha), beta=float(beta), outputs=outputs, name="addmm"
    )
    if not sts:
        g.set_type(res, g.get_type(b))
        g.set_rank(res, 2)
    return res


def aten_alias(g: GraphBuilder, sts: Optional[Dict[str, Any]], outputs: List[str], x: T) -> T:
    "identity"
    return g.make_node("Identity", [x], outputs, name="alias")


def aten_all(g: GraphBuilder, sts: Optional[Dict[str, Any]], outputs: List[str], x: T) -> T:
    "cast"
    res = g.op.Cast(
        g.op.ReduceMin(g.op.Cast(x, to=TensorProto.INT32, name="all"), name="all"),
        to=TensorProto.BOOL,
        outputs=outputs,
        name="all",
    )
    if not sts:
        g.set_type(res, TensorProto.BOOL)
        g.set_shape(res, tuple())
    return res


def aten_amax(
    g: GraphBuilder,
    sts: Optional[Dict[str, Any]],
    outputs: List[str],
    x: T,
    dim: Optional[int] = None,
    keepdim: bool = False,
    output_dtype: Optional["torch.dtype"] = None,  # noqa: F821
    name: str = "aten_amax",
) -> T:
    "reducemax"
    from ._prims_functions import prims_amax

    return prims_amax(g, sts, outputs, x, dim, keepdim, output_dtype=output_dtype, name=name)


def aten_arange(
    g: GraphBuilder,
    sts: Optional[Dict[str, Any]],
    outputs: List[str],
    start: Optional[int] = None,
    end: Optional[int] = None,
    step: int = 1,
    dtype: Optional["torch.dtype"] = None,  # noqa: F821
    layout=None,
    device: Optional["torch.device"] = None,  # noqa: F821
    pin_memory=None,
    name: str = "arange",
    requires_grad: bool = False,
) -> T:
    "arange"
    assert (
        layout is None
    ), f"arange not implemented for layout={layout!r} is not None{g.get_debug_msg()}"
    assert not pin_memory, f"arange not implemented for pin_memory=True{g.get_debug_msg()}"
    assert (
        not requires_grad
    ), f"arange not implemented when requires_grad is True{g.get_debug_msg()}"
    if start is not None and end is None:
        end = start
        start = 0

    if dtype is None:
        import torch
        from torch._prims_common import IntLike, FloatLike

        # coming from function arange in torch/_refs.__init__.py
        args = (start, end, step)
        dt = torch.int64
        for a in args:
            if isinstance(a, IntLike):
                continue
            if isinstance(a, FloatLike):
                dt = torch.float32
                continue
            if isinstance(a, str):
                it = g.get_type(a)
                if it != TensorProto.INT64:
                    dt = onnx_dtype_to_torch_dtype(it)
        if dt is None:
            dt = torch.get_default_dtype(dt)
        if dt is not None:
            dtype = torch_dtype_to_onnx_dtype(dt)

    if dtype is None:
        if isinstance(end, str):
            itype = g.get_type(end)
        elif isinstance(end, int):
            itype = TensorProto.INT64
        elif isinstance(end, float):
            itype = TensorProto.FLOAT
        else:
            itype = torch_dtype_to_onnx_dtype(type(end))
    elif isinstance(dtype, int):
        itype = dtype
    else:
        itype = torch_dtype_to_onnx_dtype(dtype)

    def _may_cast(a, it):
        assert g.has_rank(a), f"Missing rank for {a!r}{g.get_debug_msg()}"
        rk = g.get_rank(a)
        if rk == 1:
            # It must be a scalar.
            a = g.op.Reshape(a, np.array([], dtype=np.int64), name=name)
        gi = g.get_type(a)
        if gi == it:
            return a
        return g.op.Cast(a, to=it, name=name)

    dtype = onnx_dtype_to_torch_dtype(itype)
    npdtype = tensor_dtype_to_np_dtype(itype)
    if step is None:
        step = 1
    assert start is not None, "start cannot be None"
    assert end is not None, "end cannot be None"
    assert step is not None, "step cannot be None"
    i_start = (
        _may_cast(start, itype) if isinstance(start, str) else np.array(start, dtype=npdtype)
    )
    i_end = _may_cast(end, itype) if isinstance(end, str) else np.array(end, dtype=npdtype)
    i_step = _may_cast(step, itype) if isinstance(step, str) else np.array(step, dtype=npdtype)

    res = g.op.Range(i_start, i_end, i_step, outputs=outputs, name=name)
    if not sts:
        g.set_type(res, itype)
        if isinstance(end, str) or isinstance(start, str) or isinstance(step, str):
            g.set_rank(res, 1)
        else:
            g.set_shape(res, ((end - start) // step,))
    return res


def aten_arange_start(
    g: GraphBuilder,
    sts: Optional[Dict[str, Any]],
    outputs: List[str],
    start: Optional[int] = None,
    end: Optional[int] = None,
    dtype: Optional["torch.dtype"] = None,  # noqa: F821
    layout=None,
    device: Optional["torch.device"] = None,  # noqa: F821
    pin_memory=None,
) -> T:
    "arange"
    import torch

    assert layout in (
        None,
        torch.strided,
    ), f"arange not implemented for layout={layout!r}"
    assert not pin_memory, "arange not implemented for pin_memory=True"
    return aten_arange(g, sts, outputs, start, end, dtype=dtype)


def aten_arange_start_step(
    g: GraphBuilder,
    sts: Optional[Dict[str, Any]],
    outputs: List[str],
    start: Optional[int] = None,
    end: Optional[int] = None,
    step: int = 1,
    dtype: Optional["torch.dtype"] = None,  # noqa: F821
    layout=None,
    device: Optional["torch.device"] = None,  # noqa: F821
    pin_memory=None,
) -> T:
    "arange"
    import torch

    assert layout in (
        None,
        torch.strided,
    ), f"arange not implemented for layout={layout!r} is not None"
    assert not pin_memory, "arange not implemented for pin_memory=True"
    return aten_arange(g, sts, outputs, start, end, step, dtype)


def aten_argmax(
    g: GraphBuilder,
    sts: Optional[Dict[str, Any]],
    outputs: List[str],
    x: T,
    dim: Optional[int] = None,
    keepdim: bool = False,
) -> T:
    "argmax"
    if dim is None:
        xf = g.op.Reshape(x, np.array([-1], dtype=np.int64))
        res = g.op.SqueezeAnyOpset(
            g.op.ArgMax(xf, keepdims=(1 if keepdim else 0)),
            outputs=outputs,
            name="argmax",
        )
    elif isinstance(dim, int):
        res = g.op.ArgMax(
            x, axis=dim, keepdims=1 if keepdim else 0, outputs=outputs, name="argmax"
        )
    else:
        raise RuntimeError(f"Unexpected type {type(dim)} for dim")
    if not sts:
        g.set_type(res, TensorProto.INT64)
        if dim is None:
            g.set_shape(res, (1,))
        elif g.has_shape(x):
            sh = g.get_shape(x)
            g.set_shape(res, (sh[dim],))
        else:
            g.set_rank(res, 1)
    return res


def aten_as_strided(
    g: GraphBuilder,
    sts: Optional[Dict[str, Any]],
    outputs: List[str],
    x: T,
    size: List[int],
    stride: List[int],
    storage_offset: Optional[int] = None,
) -> T:
    "as_strided"
    if storage_offset is None and min(stride) == max(stride) == 1 and g.has_shape(x):
        shape = g.get_shape(x)
        if np.prod(shape) == np.prod(size):
            return g.op.Reshape(x, np.array(size, dtype=np.int64), outputs=outputs)

    raise AssertionError(
        f"The implementation is still incorrect, x={x!r}, "
        f"shape={g.get_shape(x)}, size={size}, "
        f"stride={stride}, storage_offset={storage_offset}{g.get_debug_msg()}"
    )

    import torch
    from torch.fx.experimental.proxy_tensor import maybe_disable_fake_tensor_mode

    assert g.has_shape(x), f"not implemented when shape of x is not known{g.get_debug_msg()}"
    shape = g.get_shape(x)
    n = np.prod(shape)
    indices = np.arange(n).reshape(shape)
    with maybe_disable_fake_tensor_mode():
        tindices = torch.tensor(indices)
        try:
            strided = torch.as_strided(tindices, size, stride, storage_offset)
        except RuntimeError as e:
            raise RuntimeError(
                f"error with as_strided, x={x!r}, shape={shape!r}, n={n}, "
                f"storage_offset={storage_offset}, "
                f"size={size}, stride={stride}: {e}{g.get_debug_msg()}"
            ) from e
        np_strided = strided.detach().numpy().ravel()

    flat = g.op.Reshape(x, np.array([-1], dtype=np.int64))
    xflat = g.op.Gather(flat, np_strided.astype(np.int64))
    res = g.op.Reshape(xflat, np.array(size, dtype=np.int64), outputs=outputs)

    if not sts:
        g.set_type(res, g.get_type(x))
        g.set_shape(res, tuple(size))
    return res


def aten_asin(g: GraphBuilder, sts: Optional[Dict[str, Any]], outputs: List[str], x: T) -> T:
    "asin"
    res = g.make_node("Asin", [x], outputs, name="asin")
    if not sts:
        set_type_shape_unary_op(g, outputs[0], x)
    return res


def aten_asinh(g: GraphBuilder, sts: Optional[Dict[str, Any]], outputs: List[str], x: T) -> T:
    "asinh"
    res = g.make_node("Asinh", [x], outputs, name="asinh")
    if not sts:
        set_type_shape_unary_op(g, outputs[0], x)
    return res


def aten_atan(g: GraphBuilder, sts: Optional[Dict[str, Any]], outputs: List[str], x: T) -> T:
    "atan"
    res = g.make_node("Atan", [x], outputs, name="atan")
    if not sts:
        set_type_shape_unary_op(g, outputs[0], x)
    return res


def aten_atanh(g: GraphBuilder, sts: Optional[Dict[str, Any]], outputs: List[str], x: T) -> T:
    "atanh"
    res = g.make_node("Atanh", [x], outputs, name="atanh")
    if not sts:
        set_type_shape_unary_op(g, outputs[0], x)
    return res


def _adjust_attributes_of_avg_pool(
    expand_size: int,
    kernel_size: Union[Sequence[int], int],
    stride: Union[Sequence[int], int],
    padding: Union[Sequence[int], int],
) -> Tuple[Sequence[int], Sequence[int], Sequence[int]]:
    """Adjust attributes of avg_pool to match ONNX specification."""

    kernel_shape = [kernel_size] * expand_size if isinstance(kernel_size, int) else kernel_size

    if isinstance(padding, int):
        pads = [padding] * expand_size * 2
    elif len(padding) == 1:
        pads = padding * expand_size * 2
    elif len(padding) == 2:
        pads = padding * expand_size
    else:
        pads = padding * 2

    if isinstance(stride, int):
        strides = [stride] * expand_size
    elif not stride:
        strides = kernel_shape
    else:
        strides = stride

    return (kernel_shape, strides, pads)


def aten_avg_pool2d(
    g: GraphBuilder,
    sts: Optional[Dict[str, Any]],
    outputs: List[str],
    x: T,
    kernel_size: Sequence[int] = (),
    stride: Sequence[int] = (),
    padding: Sequence[int] = (0, 0),
    ceil_mode: bool = False,
    count_include_pad: bool = True,
    divisor_override: Optional[int] = None,
) -> T:
    "AveragePool"
    assert divisor_override is None, (
        f"avg_pool2d not implemented for divisor_override="
        f"{divisor_override}{g.get_debug_msg()}"
    )

    expand_size = 2

    kernel_shape, strides, pads = _adjust_attributes_of_avg_pool(
        expand_size, kernel_size, stride, padding
    )

    result = g.op.AveragePool(
        x,
        ceil_mode=1 if ceil_mode else 0,
        count_include_pad=1 if count_include_pad else 0,
        kernel_shape=kernel_shape,
        pads=pads,
        strides=strides,
        outputs=outputs,
        name="avg_pool2d",
    )

    if not sts:
        g.set_type(result, g.get_type(x))
        g.set_rank(result, g.get_rank(x))

    return result


def aten_avg_pool2d_backward(
    g: GraphBuilder,
    sts: Optional[Dict[str, Any]],
    outputs: List[str],
    grad_output: T,
    x: T,
    kernel_size: Sequence[int] = (),
    stride: Sequence[int] = (),
    padding: Sequence[int] = (0, 0),
    ceil_mode: bool = False,
    count_include_pad: bool = True,
    divisor_override: Optional[int] = None,
    **kwargs,
) -> T:
    "AveragePoolGrad (not a standard onnx operator)"
    assert divisor_override is None, (
        f"avg_pool2d_backward not implemented for divisor_override="
        f"{divisor_override}{g.get_debug_msg()}"
    )
    assert (
        not kwargs
    ), f"avg_pool2d_backward not implemented for kwargs={kwargs}{g.get_debug_msg()}"

    expand_size = 2

    kernel_shape, strides, pads = _adjust_attributes_of_avg_pool(
        expand_size, kernel_size, stride, padding
    )

    grad = g.make_node(
        "AveragePoolGrad",
        grad_output,
        auto_pad="NOTSET",
        ceil_mode=1 if ceil_mode else 0,
        count_include_pad=1 if count_include_pad else 0,
        kernel_shape=kernel_shape,
        pads=pads,
        strides=strides,
        outputs=outputs,
        # domain="com.microsoft",
        name="avg_pool2d_backward",
    )

    # It is an average, so x is not used to compute the gradient.
    # result = g.op.Add(x, grad, name="avg_pool2d_backward", outputs=outputs)
    if not sts:
        g.set_type(grad, g.get_type(x))
        g.set_rank(grad, g.get_rank(x))
    return grad


def aten_bitwise_not(
    g: GraphBuilder,
    sts: Optional[Dict[str, Any]],
    outputs: List[str],
    x: T,
    name: str = "bitwise_not",
) -> T:
    "bitwise not"
    if g.get_type(x) == TensorProto.BOOL:
        res = g.op.Not(x, outputs=outputs, name=name)
    else:
        res = g.op.BitwiseNot(x, outputs=outputs, name=name)
    if not sts:
        set_type_shape_unary_op(g, res, x)
    return res


def aten_adaptive_avg_pool1d(
    g: GraphBuilder,
    sts: Optional[Dict[str, Any]],
    outputs: List[str],
    x: T,
    output_size: Tuple[int, ...],
    name="aten.adaptive_avg_pool1d",
):
    """adaptative AvgPool"""
    return _aten_adaptive_avg_poolnd(g, sts, outputs, x, output_size, d=1, name=name)


def aten_adaptive_avg_pool2d(
    g: GraphBuilder,
    sts: Optional[Dict[str, Any]],
    outputs: List[str],
    x: T,
    output_size: Tuple[int, ...],
    name="aten.adaptive_avg_pool2d",
):
    """adaptative AvgPool"""
    return _aten_adaptive_avg_poolnd(g, sts, outputs, x, output_size, d=2, name=name)


def aten_adaptive_avg_pool3d(
    g: GraphBuilder,
    sts: Optional[Dict[str, Any]],
    outputs: List[str],
    x: T,
    output_size: Tuple[int, ...],
    name="aten.adaptive_avg_pool3d",
):
    """adaptative AvgPool"""
    return _aten_adaptive_avg_poolnd(g, sts, outputs, x, output_size, d=3, name=name)


def _aten_adaptive_avg_poolnd(
    g: GraphBuilder,
    sts: Optional[Dict[str, Any]],
    outputs: List[str],
    x: T,
    output_size: Tuple[int, ...],
    d: int,
    name="aten.adaptive_avg_poolnd",
):
    """adaptative AvgPool"""
    assert (
        len(output_size) == d
    ), f"Dimension mismatch between d={2} and output_size={output_size}{g.get_debug_msg()}"
    if output_size == [1] * len(output_size):
        res = g.op.GlobalAveragePool(x, outputs=outputs, name=name)
        if not sts:
            g.set_type(res, g.get_type(x))
            if g.has_shape(x):
                shape = g.get_shape(x)
                new_shape = (*shape[:-d], *output_size)
                g.set_shape(res, new_shape)
            elif g.has_rank(x):
                rk = g.get_rank(x)
                g.get_shape(res, rk)
        return res

    raise AssertionError(f"Not yet implemented for output_size={output_size!r}")


def aten_bitwise_or(
    g: GraphBuilder,
    sts: Optional[Dict[str, Any]],
    outputs: List[str],
    x: T,
    y: T,
    name: str = "bitwise_or",
) -> T:
    "bitwise or"
    if g.get_type(x) == TensorProto.BOOL and g.get_type(y) == TensorProto.BOOL:
        x, y = prepare_inputs_homogeneous_operator(g, x, y, name=name)
        res = g.op.Or(x, y, outputs=outputs, name=name)
        if not sts:
            set_type_shape_binary_op(g, outputs[0], x, y)
        return res

    x, y = prepare_inputs_homogeneous_operator(g, x, y, name=name)
    res = g.op.BitwiseOr(x, y, outputs=outputs, name=name)
    if not sts:
        set_type_shape_binary_op(g, outputs[0], x, y, cmp_op=True)
    return res


def aten_bitwise_or_Tensor(
    g: GraphBuilder, sts: Optional[Dict[str, Any]], outputs: List[str], x: T, y: T
) -> T:
    "bitwise or"
    return aten_bitwise_or(g, sts, outputs, x, y, name="bitwise_or_Tensor")


def aten_bmm(
    g: GraphBuilder, sts: Optional[Dict[str, Any]], outputs: List[str], x: T, y: T
) -> T:
    "bmm"
    assert g.get_type(x) == g.get_type(y), (
        f"type mismatch between {x!r}:{g.get_type(x)} and "
        f"{y!r}:{g.get_type(y)}{g.get_debug_msg()}"
    )
    res = g.op.MatMul(x, y, outputs=outputs, name="bmm")
    if not sts:
        set_type_shape_matmul(g, res, x, y)
    return res


def aten_cat(
    g: GraphBuilder,
    sts: Optional[Dict[str, Any]],
    outputs: List[str],
    tensors: Tuple[T, ...],
    dim: int = 0,
    name="cat",
) -> T:
    "concat"
    assert len(tensors) > 0, f"No tensor to concat{g.get_debug_msg()}"
    if len(tensors) == 1:
        # Nothing to concatenate.
        return g.op.Identity(tensors[0], name=name, outputs=outputs)
    input_types = [(g.get_type(t) if isinstance(t, str) else None) for t in tensors]
    if len(set(input_types)) != 1:
        # Type conflicts: we use the output type
        itype = g.get_type_known(outputs[0])
        new_inputs = []
        for t, dt in zip(tensors, input_types):
            if dt == itype:
                new_inputs.append(t)
                continue
            new_inputs.append(g.op.Cast(t, to=itype, name=name))
        name += "c"
    else:
        new_inputs = tensors

    print("*****", tensors, new_inputs)
    res = g.op.Concat(*new_inputs, axis=dim, outputs=outputs, name="cat")
    if not sts:
        dt0 = g.get_type(tensors[0])
        assert all(g.get_type(t) == dt0 for t in tensors)
        r0 = g.get_rank(tensors[0])
        assert all(g.get_rank(t) == r0 for t in tensors)
        g.set_type(outputs[0], dt0)
        g.set_rank(outputs[0], r0)
    return res


def aten_clamp(
    g: GraphBuilder,
    sts: Optional[Dict[str, Any]],
    outputs: List[str],
    x: T,
    min: Optional[float] = None,
    max: Optional[float] = None,
    name: str = "clamp",
) -> T:
    """clip"""
    if min is None and max is None:
        return g.op.Identity(x, outputs=outputs, name=name)

    itype = g.get_type(x)
    dtype = tensor_dtype_to_np_dtype(itype)
    if max is None:
        res = g.op.Clip(x, np.array([min], dtype=dtype), outputs=outputs, name=name)
    elif min is None:
        res = g.op.Clip(x, None, np.array([max], dtype=dtype), outputs=outputs, name=name)
    else:
        res = g.op.Clip(
            x,
            np.array([min], dtype=dtype),
            np.array([max], dtype=dtype),
            outputs=outputs,
            name=name,
        )
    if not sts:
        set_type_shape_unary_op(g, res, x)
    return res


def aten_clamp_min(
    g: GraphBuilder,
    sts: Optional[Dict[str, Any]],
    outputs: List[str],
    x: T,
    min_: T,
    name: str = "clamp_min",
) -> T:
    """clamp_min"""
    if isinstance(min_, (float, int)):
        assert g.has_type(x), f"Missing type for x={x!r}{g.get_debug_msg()}"
        dtype = tensor_dtype_to_np_dtype(g.get_type(x))
        min_value = np.array([min_], dtype=dtype)
        res = g.op.Clip(x, min_value, name=name, outputs=outputs)
    else:
        assert isinstance(min_, str), f"Unexpected type {type(min_)}{g.get_debug_msg()}"
        res = g.op.Max(x, min_, name=name, outputs=outputs)
    if not sts:
        set_type_shape_unary_op(g, res, x)
    return res


def aten_clamp_Tensor(
    g: GraphBuilder,
    sts: Optional[Dict[str, Any]],
    outputs: List[str],
    x: T,
    min_t: Optional[T],
    max_t: Optional[T],
    name: str = "clamp_Tensor",
) -> T:
    """clip"""
    assert (
        min_t is not None or max_t is not None
    ), f"Not implemented yet when min_t or max_t is None{g.get_debug_msg()}"

    if min_t is None:
        if g.get_type(max_t) != g.get_type(x):
            max_t = g.op.Cast(max_t, to=g.get_type(x), name=name)
        res = g.op.Clip(x, max_t, outputs=outputs, name=name)
    elif max_t is None:
        if g.get_type(min_t) != g.get_type(x):
            min_t = g.op.Cast(min_t, to=g.get_type(x), name=name)
        res = g.op.Clip(x, None, min_t, outputs=outputs, name=name)
    else:
        if g.get_type(min_t) != g.get_type(x):
            min_t = g.op.Cast(min_t, to=g.get_type(x), name=name)
        if g.get_type(max_t) != g.get_type(x):
            max_t = g.op.Cast(max_t, to=g.get_type(x), name=name)
        res = g.op.Clip(x, min_t, max_t, outputs=outputs, name=name)
    if not sts:
        set_type_shape_unary_op(g, res, x)
    return res


def aten_clip(
    g: GraphBuilder,
    sts: Optional[Dict[str, Any]],
    outputs: List[str],
    x: T,
    min: Optional[float] = None,
    max: Optional[float] = None,
    name: str = "clip",
) -> T:
    "clip"
    return aten_clamp(g, sts, outputs, x, min=min, max=max, name=name)


def aten_clone(
    g: GraphBuilder,
    sts: Optional[Dict[str, Any]],
    outputs: List[str],
    x: T,
    memory_format: Optional[str] = None,
    name="clone",
) -> T:
    "identity"
    import torch

    assert (
        memory_format is None
        or memory_format == torch.contiguous_format
        or memory_format == torch.preserve_format
    ), f"Unexpected value for memory_format={memory_format!r}{g.get_debug_msg()}"
    return g.make_node("Identity", [x], outputs, name=name)


def aten_cond(
    g: GraphBuilder,
    sts: Optional[Dict[str, Any]],
    outputs: List[str],
    cond: T,
    true_graph: str,
    false_graph: str,
    inputs: List[T],
    name="aten_cond",
) -> T:
    "cond"
    assert g.has_local_function(
        true_graph, LOCAL_DOMAIN
    ), f"Unable to find local function {true_graph!r}{g.get_debug_msg()}"
    assert g.has_local_function(
        false_graph, LOCAL_DOMAIN
    ), f"Unable to find local function {false_graph!r}{g.get_debug_msg()}"
    res = g.make_node(
        "If",
        [cond],
        outputs,
        name=name,
        then_branch=make_graph(
            [make_node(true_graph, inputs, outputs, domain=LOCAL_DOMAIN)],
            true_graph,
            [],
            [make_tensor_value_info(o, 0, None) for o in outputs],
        ),
        else_branch=make_graph(
            [make_node(false_graph, inputs, outputs, domain=LOCAL_DOMAIN)],
            false_graph,
            [],
            [make_tensor_value_info(o, 0, None) for o in outputs],
        ),
    )
    return res


def aten_convolution(
    g: GraphBuilder,
    sts: Optional[Dict[str, Any]],
    outputs: List[str],
    input: T,
    weight: T,
    bias: T = None,
    stride: Sequence[int] = (1,),
    padding: Union[str, Sequence[int]] = (0, 0),
    dilation: Sequence[int] = (1,),
    transposed: bool = False,
    output_padding: Sequence[int] = (0,),
    groups: int = 1,
    auto_pad: str = "NOTSET",
    d: int = 0,
    name: str = "convolution",
) -> T:
    "conv"
    if transposed:
        raise FunctionNotFoundError(
            f"aten_convolution does not support transposed={transposed}."
        )
    if output_padding and (min(output_padding) != 0 or max(output_padding) != 0):
        raise FunctionNotFoundError(
            f"aten_convolution does not support output_padding={output_padding}."
        )
    if isinstance(padding, str):
        assert padding == "same", (
            f"output should have the same dimensions but padding={padding}"
            f"{g.get_debug_msg()}"
        )
        assert d > 0, f"Dimension must be known d={d}{g.get_debug_msg()}"
        assert output_padding == (
            0,
        ), f"Not implemented when output_padding={output_padding!r}{g.get_debug_msg()}"
        assert g.has_shape(weight), (
            f"Not implemented when weight has no shape={output_padding!r}"
            f"{g.get_debug_msg()}"
        )
        shapew = g.get_shape(weight)
        assert (
            len(shapew) == 4
        ), f"Unexpected shape={shapew} for the weights{g.get_debug_msg()}"
        assert set(i % 2 for i in shapew[2:]) == {
            1
        }, f"Not implemented for even shape for the weight: {shapew}{g.get_debug_msg()}"
        padding = []
        for i in shapew[2:]:
            padding.extend([i // 2])

    if not isinstance(padding, Sequence):
        padding = (padding, padding)
    pads = [*padding, *padding]

    if not isinstance(dilation, Sequence):
        dilation = (dilation, dilation)
    dilations = list(dilation)

    if not isinstance(stride, Sequence):
        stride = (stride, stride)
    strides = list(stride)

    if bias is None:
        if g.main_opset >= 13:
            weight_dim_0 = g.make_node("Shape", [weight], start=0, end=1, name=name)
        elif g.main_opset >= 13:
            shape = g.op.Shape(weight, name=name)
            weight_dim_0 = g.op.Slice(
                shape,
                np.array([0], dtype=np.int64),
                np.array([1], dtype=np.int64),
                np.array([0], dtype=np.int64),
                name=name,
            )
        else:
            shape = g.op.Shape(weight, name=name)
            weight_dim_0 = g.op.Slice(shape, axes=[0], starts=[0], ends=[1], name=name)
        cst1 = g.make_initializer("", np.array([1], dtype=np.int64))
        bias_shape = g.make_node("Expand", [weight_dim_0, cst1], name=name)
        dtype = tensor_dtype_to_np_dtype(g.get_type(input))
        bias = g.op.Expand(np.array([0.0], dtype=dtype), bias_shape, name=name)

    # if Rank(input) != Rank(weight):
    #    input = op.UnsqueezeAnyOpset(input, op.Constant(value_ints=[0]))

    res = g.make_node(
        "Conv",
        [input, weight, bias],
        outputs,
        strides=strides,
        pads=pads,
        group=groups,
        dilations=dilations,
        name=name,
    )
    if not sts:
        g.set_type(res, g.get_type(input))
        g.set_rank(res, g.get_rank(input))
    return res


def aten_conv1d(
    g: GraphBuilder,
    sts: Optional[Dict[str, Any]],
    outputs: List[str],
    x: T,
    weight: T,
    bias: T = None,
    stride: Sequence[int] = (1,),
    padding: Union[str, Sequence[int]] = (0,),
    dilation: Sequence[int] = (1,),
    groups: int = 1,
    auto_pad: str = "NOTSET",
    name: str = "conv1d",
) -> T:
    "conv1d"
    return aten_convolution(
        g,
        sts,
        outputs,
        x,
        weight=weight,
        bias=bias,
        stride=stride,
        padding=padding,
        dilation=dilation,
        groups=groups,
        auto_pad=auto_pad,
        name=name,
        d=1,
    )


def aten_conv2d(
    g: GraphBuilder,
    sts: Optional[Dict[str, Any]],
    outputs: List[str],
    x: T,
    weight: T,
    bias: T = None,
    stride: Sequence[int] = (1, 1),
    padding: Union[str, Sequence[int]] = (0, 0),
    dilation: Sequence[int] = (1, 1),
    groups: int = 1,
    auto_pad: str = "NOTSET",
    name: str = "conv2d",
) -> T:
    "conv2d"
    return aten_convolution(
        g,
        sts,
        outputs,
        x,
        weight=weight,
        bias=bias,
        stride=stride,
        padding=padding,
        dilation=dilation,
        groups=groups,
        auto_pad=auto_pad,
        name=name,
        d=2,
    )


def aten_conv3d(
    g: GraphBuilder,
    sts: Optional[Dict[str, Any]],
    outputs: List[str],
    x: T,
    weight: T,
    bias: T = None,
    stride: Sequence[int] = (1, 1),
    padding: Union[str, Sequence[int]] = (0, 0),
    dilation: Sequence[int] = (1, 1),
    groups: int = 1,
    auto_pad: str = "NOTSET",
    name: str = "conv3d",
) -> T:
    "conv3d"
    return aten_convolution(
        g,
        sts,
        outputs,
        x,
        weight=weight,
        bias=bias,
        stride=stride,
        padding=padding,
        dilation=dilation,
        groups=groups,
        auto_pad=auto_pad,
        name=name,
        d=3,
    )


def aten_conv2d_padding(
    g: GraphBuilder,
    sts: Optional[Dict[str, Any]],
    outputs: List[str],
    x: T,
    weight: T,
    bias: T = None,
    stride: Sequence[int] = (1, 1),
    padding: Union[str, Sequence[int]] = (0, 0),
    dilation: Sequence[int] = (1, 1),
    groups: int = 1,
    name: str = "conv2d_padding",
) -> T:
    "conv"
    return aten_convolution(
        g,
        sts,
        outputs,
        x,
        weight=weight,
        bias=bias,
        stride=stride,
        padding=padding,
        dilation=dilation,
        groups=groups,
        name=name,
        d=2,
    )


def _convolution(
    g: GraphBuilder,
    sts: Optional[Dict[str, Any]],
    outputs: List[str],
    x,
    weight,
    bias,
    stride,
    padding,
    dilation,
    transposed,
    output_padding,
    groups,
    benchmark,
    deterministic,
    cudnn_enabled,
    allow_tf32=None,
    name: str = "_convolution",
):
    assert g.has_shape(weight), f"weight={weight!r} has no shape{g.get_debug_msg()}"
    weight_size = g.get_shape(weight)
    kernel_shape = weight_size[2:]
    assert is_static_shape(
        tuple(kernel_shape)
    ), f"Not implemented for weight shape {weight_size}{g.get_debug_msg()}"

    args = [x, weight]

    add_bias = False
    if bias is not None and bias != "":
        if g.has_rank(bias) and g.get_rank(bias) == 1:
            # ONNX only supports 1D bias
            args.append(bias)
        else:
            add_bias = True

    kwargs = {
        "kernel_shape": list(weight_size[2:]),
        "strides": list(stride),
        # ONNX supports asymmetric padding, whereas PyTorch supports only
        # symmetric padding
        "pads": list(padding + padding),
        "dilations": list(dilation),
        "group": groups,
    }

    if any(o != 0 for o in output_padding):
        # ONNX supports both output_shape and output_padding. they are equivalent expressive.
        # output_padding is more straightforward, so we use it here.
        # output_shape = stride * (input_shape - 1) +
        #                output_padding + kernel_shape - padding * 2
        assert transposed, f"transposed not specified{g.get_debug_msg()}"
        assert len(stride) == len(
            output_padding
        ), f"Length mismath {len(stride)} != {len(output_padding)}{g.get_debug_msg()}"
        kwargs["output_padding"] = list(output_padding)

    n = (
        g.op.ConvTranspose(*args, name=name, **kwargs)
        if transposed
        else g.op.Conv(*args, name=name, **kwargs)
    )
    g.set_type(n, g.get_type(x))

    if add_bias:
        return g.op.Add(n, bias, outputs=outputs, name=name)
    return g.op.Identity(n, outputs=outputs, name=name)


def aten_conv_transpose2d_input(
    g: GraphBuilder,
    sts: Optional[Dict[str, Any]],
    outputs: List[str],
    x: T,
    weight: T,
    bias: T,
    stride: List[int],
    padding: List[int],
    output_padding: List[int],
    groups: List[int],
    dilation: List[int],
    name: str = "conv_transpose2d_input",
) -> T:
    "conv_transpose2d"
    return _convolution(
        g,
        sts,
        outputs,
        x,
        weight,
        bias,
        stride,
        padding,
        dilation,
        True,
        output_padding,
        groups,
        None,
        None,
        None,
        None,
        name=name,
    )


def aten_conv_transpose3d_input(
    g: GraphBuilder,
    sts: Optional[Dict[str, Any]],
    outputs: List[str],
    x: T,
    weight: T,
    bias: T,
    stride: List[int],
    padding: List[int],
    output_padding: List[int],
    groups: List[int],
    dilation: List[int],
    name: str = "conv_transpose3d_input",
) -> T:
    "conv_transpose3d"
    return _convolution(
        g,
        sts,
        outputs,
        x,
        weight,
        bias,
        stride,
        padding,
        dilation,
        True,
        output_padding,
        groups,
        None,
        None,
        None,
        None,
        name=name,
    )


def aten_copy(
    g: GraphBuilder,
    sts: Optional[Dict[str, Any]],
    outputs: List[str],
    x: T,
    src: T,
    non_blocking: bool = False,
    name: str = "copy",
) -> T:
    "identity"
    assert not non_blocking, "copy implemented when non_blocking is True"
    if g.get_type(x) == g.get_type(src):
        return g.op.Identity(src, name=name)
    return g.op.CastLike(src, x, name=name)


def aten_copy_(
    g: GraphBuilder,
    sts: Optional[Dict[str, Any]],
    outputs: List[str],
    x: T,
    src: T,
    non_blocking: bool = False,
) -> T:
    "identity"
    return aten_copy(g, sts, outputs, x, src, non_blocking, name="copy_")


def aten_cos(
    g: GraphBuilder,
    sts: Optional[Dict[str, Any]],
    outputs: List[str],
    x: T,
    name: str = "cos",
) -> T:
    "cos"
    res = g.make_node("Cos", [x], outputs, name=name)
    if not sts:
        set_type_shape_unary_op(g, outputs[0], x)
    return res


def aten_cosh(g: GraphBuilder, sts: Optional[Dict[str, Any]], outputs: List[str], x: T) -> T:
    "cosh"
    res = g.make_node("Cosh", [x], outputs, name="cosh")
    if not sts:
        set_type_shape_unary_op(g, outputs[0], x)
    return res


def aten_cross_entropy_loss(
    g: GraphBuilder,
    sts: Optional[Dict[str, Any]],
    outputs: List[str],
    x: T,
    target: T,
    weight: Optional[T] = None,
    reduction: int = Reduction.MEAN.value,
    ignore_index: int = -100,
    label_smoothing: float = 0.0,
) -> T:
    """cross_entropy_loss"""
    assert (
        label_smoothing == 0.0
    ), f"Unexpected value for label_smoothing={label_smoothing}{g.get_debug_msg()}"

    if reduction == Reduction.NONE.value:
        reduction_name = "none"
    elif reduction == Reduction.SUM.value:
        reduction_name = "sum"
    elif reduction == Reduction.MEAN.value:
        reduction_name = "mean"
    else:
        raise AssertionError(f"Unexpected value for reduction={reduction}{g.get_debug_msg()}")

    res = g.op.SoftmaxCrossEntropyLoss(
        x,
        target,
        weight,
        reduction=reduction_name,
        ignore_index=ignore_index,
        outputs=outputs,
    )

    if not sts:
        g.set_type(outputs[0], g.get_type(x))
        if len(outputs) > 1:
            g.set_type(outputs[1], g.get_type(x))

    return res


def aten_cumsum(
    g: GraphBuilder,
    sts: Optional[Dict[str, Any]],
    outputs: List[str],
    x: T,
    dim: T,
    dtype: Optional["torch.dtype"] = None,  # noqa: F821
    name: str = "cumsum",
) -> T:
    """cumsum"""
    assert isinstance(dim, int), f"Not implemented for dim={dim!r}{g.get_debug_msg()}"

    if dtype is None:
        itype = g.get_type(x)
        if itype == TensorProto.INT32:
            # computation is done with INT64
            itype = TensorProto.INT64
            xi = g.op.Cast(x, to=itype, name=name)
        else:
            xi = x

    else:
        itype = dtype if isinstance(dtype, int) else torch_dtype_to_onnx_dtype(dtype)
        xi = g.op.Cast(x, to=itype, name=name)

    res = g.op.CumSum(xi, np.array([dim], dtype=np.int64), outputs=outputs, name=name)
    if not sts:
        set_type_shape_unary_op(g, res, x, itype=itype)
    return res


def aten_detach(g: GraphBuilder, sts: Optional[Dict[str, Any]], outputs: List[str], x: T) -> T:
    "identity"
    return g.make_node("Identity", [x], outputs, name="detach")


def aten_div(
    g: GraphBuilder,
    sts: Optional[Dict[str, Any]],
    outputs: List[str],
    x: T,
    y: T,
    name="div",
) -> T:
    "div"
    res, x, y = prepare_inputs_homogeneous_operator(
        g, x, y, f=g.op.Div, name=name, outputs=outputs, sts=sts
    )
    if not sts:
        set_type_shape_binary_op(g, outputs[0], x, y)
    return res


def aten_div_Scalar(
    g: GraphBuilder, sts: Optional[Dict[str, Any]], outputs: List[str], x: T, y: T
) -> T:
    "div"
    return aten_div(g, sts, outputs, x, y, name="div_Scalar")


def aten_div_Tensor(
    g: GraphBuilder,
    sts: Optional[Dict[str, Any]],
    outputs: List[str],
    x: T,
    y: T,
    alpha: Optional[Any] = None,
) -> T:
    "div"
    assert alpha in (None, 1), f"alpha={alpha}, not implemented"
    x, y = prepare_inputs_homogeneous_operator(g, x, y)
    res = g.op.Div(x, y, outputs=outputs, name="div_Tensor")
    if not sts:
        set_type_shape_binary_op(g, outputs[0], x, y)
    return res


def aten_div_Tensor_mode(
    g: GraphBuilder,
    sts: Optional[Dict[str, Any]],
    outputs: List[str],
    x: T,
    y: T,
    rounding_mode: Optional[str] = None,
    name: str = "div_Tensor_mode",
) -> T:
    "div_Tensor_mode"
    if rounding_mode is None:
        return aten_div(g, sts, outputs, x, y, name=name)

    assert rounding_mode in {
        "trunc",
        "floor",
    }, f"Unexpected value for round_mode={rounding_mode!r}{g.get_debug_msg()}"
    assert (
        rounding_mode == "floor"
    ), f"Not yet implemented for round_mode={rounding_mode!r}{g.get_debug_msg()}"
    x, y = prepare_inputs_homogeneous_operator(g, x, y)
    return g.op.Floor(g.op.Div(x, y, name=name), name=name, outputs=outputs)


def aten_dropout(
    g: GraphBuilder,
    sts: Optional[Dict[str, Any]],
    outputs: List[str],
    x: T,
    p: T = 0.5,  # float
    training: T = True,  # bool
) -> T:
    "dropout"
    if len(outputs) == 1:
        outputs = outputs.copy()
        outputs.append("")
    if isinstance(p, float):
        p = np.array(p, dtype=tensor_dtype_to_np_dtype(g.get_type(x)))
    if isinstance(training, bool):
        training = np.array(training, dtype=np.bool_)
    result, _ = g.op.Dropout(x, p, training, outputs=outputs)
    if not sts:
        set_type_shape_unary_op(g, outputs[0], x)
    return result


def aten_einsum(
    g: GraphBuilder,
    sts: Optional[Dict[str, Any]],
    outputs: List[str],
    equation: str,
    tensors: Sequence[T],
    path: Optional[int] = None,
    name: str = "einsum",
) -> T:
    """einsum"""
    assert path is None, f"not implemented when path={path}{g.get_debug_msg()}"
    return g.op.Einsum(*tensors, equation=equation, outputs=outputs, name=name)


def aten_elu(
    g: GraphBuilder,
    sts: Optional[Dict[str, Any]],
    outputs: List[str],
    x: T,
    alpha: float = 1.0,
    scale: float = 1.0,
    input_scale: int = 1,
    inplace: bool = False,
    name="elu",
) -> T:
    "elu"
    assert (
        input_scale == 1
    ), f"not implemented when input_scale={input_scale}{g.get_debug_msg()}"
    assert not inplace, f"inplace computation is not allowed with onnx{g.get_debug_msg()}"
    if scale == 1:
        res = g.op.Elu(x, alpha=float(alpha), name=name, outputs=outputs)
    else:
        nptype = tensor_dtype_to_np_dtype(g.get_type(x))
        elu = g.op.Elu(x, alpha=float(alpha), name=name)
        res = g.op.Mul(np.array([scale], dtype=nptype), elu, name=name, outputs=outputs)
        set_type_shape_unary_op(g, elu, x)
    if not sts:
        set_type_shape_unary_op(g, res, x)
    return res


def aten_embedding(
    g: GraphBuilder,
    sts: Optional[Dict[str, Any]],
    outputs: List[str],
    weight: T,
    indices: T,
    padding_idx: Optional[int] = None,
    max_norm: Optional[int] = None,
    norm_type: float = 2.0,
    scale_grad_by_freq: bool = False,
    sparse: bool = False,
    name: str = "embedding",
) -> T:
    """
    embedding

    ``padding_idx`` is only used for training,
    see :func:`torch.nn.functional.embedding`.
    It is not taken into account.
    """
    if scale_grad_by_freq or sparse or max_norm is not None:
        exc = True
        if g.has_shape(weight):
            shape = g.get_shape(weight)
            if len(shape) > 0 and isinstance(shape[0], int) and shape[0] == padding_idx + 1:
                # padding_idx should probably be -1, shape are probably dynamic
                padding_idx = -1
                exc = False
        if exc:
            raise NotImplementedError(
                f"Not implemented when padding_idx={padding_idx}, or "
                f"scale_grad_by_freq={scale_grad_by_freq} or sparse={sparse} "
                f"or max_norm={max_norm} or norm_type={norm_type} "
                f"are different from the default values, "
                f"weight: {g.get_shape(weight) if g.has_shape(weight) else '?'}, "
                f"indices: {g.get_shape(indices) if g.has_shape(indices) else '?'}"
                f"{g.get_debug_msg()}"
            )
    if g.get_type(weight) == 7:
        # Sometimes it is switched
        indices, weight = weight, indices
        assert g.get_type(indices) == 7, (
            f"indices ({indices!r}) must be integer not {g.get_type(indices)}, "
            f"weight ({weight!r}) is {g.get_type(weight)} (switched)"
            f"{g.get_debug_msg()}"
        )
    else:
        assert g.get_type(indices) == 7, (
            f"indices ({indices!r}) must be integer not {g.get_type(indices)}, "
            f"weight ({weight!r}) is {g.get_type(weight)}"
            f"{g.get_debug_msg()}"
        )

    res = g.op.Gather(weight, indices, outputs=outputs, name=name)
    if not sts:
        g.set_type(res, g.get_type(weight))
        g.set_rank(res, g.get_rank(weight) + g.get_rank(indices) - 1)
    return res


def aten__embedding_bag(
    g: GraphBuilder,
    sts: Optional[Dict[str, Any]],
    outputs: List[str],
    weight: T,
    indices: T,  # INT64
    offsets: T,  # INT64
    scale_grad_by_freq: bool = False,
    mode: int = 0,  # [0,1,2] indicate ["sum", "mean", "max"]
    sparse: bool = False,
    per_sample_weights: Optional[T] = None,
    include_last_offset: bool = False,
    padding_idx: Optional[int] = None,
    name: str = "_embedding_bag",
) -> Tuple[T, T, T, T]:
    "_embedding_bag"
    return aten_embedding_bag_padding_idx(
        g,
        sts,
        outputs,
        weight,
        indices,
        offsets,
        scale_grad_by_freq,
        mode=mode,
        sparse=sparse,
        per_sample_weights=per_sample_weights,
        include_last_offset=include_last_offset,
        padding_idx=padding_idx,
        name=name,
    )


def aten_embedding_bag_padding_idx(
    g: GraphBuilder,
    sts: Optional[Dict[str, Any]],
    outputs: List[str],
    weight: T,
    indices: T,  # INT64
    offsets: T,  # INT64
    scale_grad_by_freq: bool = False,
    mode: int = 0,  # [0,1,2] indicate ["sum", "mean", "max"]
    sparse: bool = False,
    per_sample_weights: Optional[T] = None,
    include_last_offset: bool = False,
    padding_idx: Optional[int] = None,
    name: str = "embedding_bag.padding_idx",
) -> Tuple[T, T, T, T]:
    "embedding_bag.padding_idx"
    if padding_idx == -1:
        padding_idx = None
    assert g.has_type(weight), f"unknown type for weight={weight!r}{g.get_debug_msg()}"
    assert padding_idx is None, (
        f"Not implemented for padding_idx={padding_idx}, "
        f"include_last_offset={include_last_offset}{g.get_debug_msg()}"
    )
    itype = g.get_type(weight)

    # Change padding_idx to positive value, -1 means the last index
    if padding_idx is not None and padding_idx < 0:
        assert g.has_shape(weight), f"unknown shape for weight={weight!r}{g.get_debug_msg()}"
        shape_weight = g.get_shape(weight)
        assert isinstance(
            shape_weight[0], int
        ), f"Not implemented for dynamic dimension in {shape_weight}{g.get_debug_msg()}"
        padding_idx = shape_weight[0] + padding_idx
        assert padding_idx >= 0, f"Unexpected padding_idx={padding_idx}{g.get_debug_msg()}"

    if mode == 0:  # sum
        assert (
            g.main_opset >= 13
        ), f"Not implemented for opset={g.main_opset} and mode={mode}{g.get_debug_msg()}"
        op_type = "ReduceSum"
    elif mode == 1:  # mean
        assert (
            g.main_opset >= 18
        ), f"Not implemented for opset={g.main_opset} and mode={mode}{g.get_debug_msg()}"
        op_type = "ReduceMean"
    elif mode == 2:
        assert (
            g.main_opset >= 18
        ), f"Not implemented for opset={g.main_opset} and mode={mode}{g.get_debug_msg()}"
        op_type = "ReduceMax"
    else:
        raise AssertionError(f"Unexpected value for mode={mode}{g.get_debug_msg()}")

    # loop_condition = g.op("Constant", value_t=torch.tensor(1))
    # loop_condition = g.op("Cast", loop_condition, to_i=_C_onnx.TensorProtoDataType.BOOL)
    # zero = g.op("Constant", value_t=torch.tensor([0]))
    loop_condition = g.make_initializer("", np.array(True, dtype=np.bool_))
    zero = g.make_initializer("", np.array([0], dtype=np.int64))
    one = g.make_initializer("", np.array([1], dtype=np.int64))
    very_end = g.make_initializer("", np.array([sys.maxsize], dtype=np.int64))

    # indices_len = _unsqueeze_helper(g,
    #   _size_helper(g, indices, g.op("Constant", value_t=torch.tensor(0))),[0],)
    indices_len = g.op.UnsqueezeAnyOpset(
        g.op.Gather(g.op.Shape(indices, name=name), np.array(0, dtype=np.int64), name=name),
        zero,
        name=name,
    )
    if not include_last_offset:
        offsets = g.op.Concat(offsets, indices_len, axis=0, name=name)

    # Offsets holds the starting index position of each bag.
    # So we create a list of the indices slices (determined by
    # offsets) and gather those indices in indices_row.
    # Then we use this subset of indices to gather from embeddings.
    # The embeddings output is a loop scan output,
    # so we can avoid creating a sequence and inserting elements in.
    offsets_starts = g.op.Slice(offsets, zero, very_end, zero, name=name)
    offsets_ends = g.op.Slice(offsets, one, very_end, zero, name=name)

    # loop_len = _size_helper(g, offsets_ends, g.op("Constant", value_t=torch.tensor(0)))
    loop_len = g.op.Gather(g.op.Shape(offsets_ends, name=name), zero, name=name)

    assert (
        g.main_opset >= 18
    ), f"Not implemented for opset={g.main_opset} and mode={mode}{g.get_debug_msg()}"

    if per_sample_weights is None:
        per_sample_nodes = [make_node("Identity", ["embeddings_0"], ["embeddings"])]
    else:
        per_sample_nodes = [
            make_node(
                "Slice",
                [per_sample_weights, "indices_start", "indices_end", "zero"],
                ["per_sample_weights_row_0"],
            ),
            make_node(
                "Unsqueeze",
                ["per_sample_weights_row_0", "one"],
                ["per_sample_weights_row"],
            ),
            make_node("Mul", [weight, "per_sample_weights_row"], ["embeddings"]),
        ]

    nodes = [
        make_node("Gather", [offsets_starts, "block_input_iter"], ["indices_starts"], axis=0),
        make_node("Gather", [offsets_ends, "block_input_iter"], ["indices_ends"], axis=0),
        make_node("Unsqueeze", ["indices_starts", "zero"], ["indices_start"]),
        make_node("Unsqueeze", ["indices_ends", "zero"], ["indices_end"]),
        make_node("Slice", [indices, "indices_start", "indices_end", zero], ["indices_row"]),
        make_node("Gather", [weight, "indices_row"], ["embeddings_0"], axis=0),
        *per_sample_nodes,
        make_node(op_type, ["embeddings", "zero"], ["reduced_embedings"], keepdims=0),
        make_node("Identity", ["cond"], ["cond_out"]),
    ]

    loop_body = make_graph(
        nodes,
        f"loop_body_{name}",
        [
            make_tensor_value_info("block_input_iter", TensorProto.INT64, []),
            make_tensor_value_info("cond", TensorProto.BOOL, []),
        ],
        [
            make_tensor_value_info("cond_out", TensorProto.BOOL, []),
            make_tensor_value_info("reduced_embedings", itype, None),
        ],
        [
            from_array(np.array([0], dtype=np.int64), name="zero"),
            from_array(np.array([1], dtype=np.int64), name="one"),
        ],
    )

    g.make_node(
        "Loop",
        [loop_len, loop_condition],
        [outputs[0]],
        body=loop_body,
        name=name,
    )

    if len(outputs) == 1:
        return outputs[0]

    offsets_shape = g.op.Shape(offsets, name=name)
    if op_type == "ReduceSum":
        offset2bag_shape = g.op.Shape(indices, name=name)
        bag_size_shape = (
            offsets_shape if include_last_offset else g.op.Sub(offsets_shape, one, name=name)
        )
        max_indices_shape = bag_size_shape
    elif op_type == "ReduceMean":
        offset2bag_shape = g.op.Shape(indices, start=0, end=1, name=name)
        bag_size_shape = g.op.Sub(offsets_shape, one, name=name)
        max_indices_shape = bag_size_shape
    elif op_type == "ReduceMax":
        offset2bag_shape = g.op.Shape(indices, start=0, end=1, name=name)
        bag_size_shape = g.op.Sub(offsets_shape, one, name=name)
        # shape = (bag_size.dim[0], weight.dim[1])
        dim_0 = g.op.Gather(bag_size_shape, zero, name=name)
        dim_1 = g.op.Shape(weight, start=1, end=2, name=name)
        max_indices_shape = g.op.Concat(dim_0, dim_1, axis=0, name=name)
    else:
        raise AssertionError(f"Unexpeted op_type={op_type!r}{g.get_debug_msg()}")

    offset2bag = g.op.ConstantOfShape(
        offset2bag_shape,
        value=from_array(np.array([0], dtype=np.int64)),
        name=name,
        outputs=[outputs[1]],
    )
    new_outputs = [outputs[0], offset2bag]
    if len(outputs) > 2:
        bag_size = g.op.ConstantOfShape(
            bag_size_shape,
            value=from_array(np.array([0], dtype=np.int64)),
            name=name,
            outputs=[outputs[2]],
        )
        new_outputs.append(bag_size)
    if len(outputs) > 3:
        max_indices = g.op.ConstantOfShape(
            max_indices_shape,
            value=from_array(np.array([0], dtype=np.int64)),
            name=name,
            outputs=[outputs[3]],
        )
        new_outputs.append(max_indices)
    return tuple(new_outputs)


def aten_empty_like(
    g: GraphBuilder,
    sts: Optional[Dict[str, Any]],
    outputs: List[str],
    x: T,
    dtype: Optional["torch.dtype"] = None,  # noqa: F821
    layout=None,
    device: Optional["torch.device"] = None,  # noqa: F821
    pin_memory=None,
    memory_format=None,
) -> T:
    "constantofshape"
    return aten_full(
        g,
        sts,
        outputs,
        x,
        0,
        dtype=dtype or g.get_type(x),
        name="empty_like",
    )


def aten_empty_permuted(
    g: GraphBuilder,
    sts: Optional[Dict[str, Any]],
    outputs: List[str],
    size: T,
    physical_layout: T,
    dtype: Optional["torch.dtype"] = None,  # noqa: F821
    layout=None,
    device: Optional["torch.device"] = None,  # noqa: F821
    requires_grad: bool = False,
    pin_memory: bool = False,
    name: str = "empty_permuted",
) -> T:
    "constantofshape"
    # strided is unused.
    assert list(physical_layout) == list(range(len(physical_layout))), (
        f"empty_permuted not implemented when physical_layout={physical_layout}, "
        f"size={size}{g.get_debug_msg()}"
    )
    return aten_zeros(
        g,
        sts,
        outputs,
        size,
        dtype=dtype,
        layout=layout,
        device=device,
        pin_memory=pin_memory,
        requires_grad=requires_grad,
        name=name,
    )


def aten_empty_strided(
    g: GraphBuilder,
    sts: Optional[Dict[str, Any]],
    outputs: List[str],
    size: T,
    stride: T,
    dtype: Optional["torch.dtype"] = None,  # noqa: F821
    layout=None,
    device: Optional["torch.device"] = None,  # noqa: F821
    requires_grad: bool = False,
    pin_memory: bool = False,
    name: str = "empty_strided",
) -> T:
    "constantofshape"
    # strided is unused.
    return aten_zeros(
        g,
        sts,
        outputs,
        size,
        dtype=dtype,
        layout=layout,
        device=device,
        pin_memory=pin_memory,
        requires_grad=requires_grad,
        name=name,
    )


def aten__enter_autocast(
    g: GraphBuilder, sts: Optional[Dict[str, Any]], outputs: List[str], *args: List[Any]
) -> T:
    """
    Returns the function returns a dummy which will be removed
    after the graph is created.
    """
    assert all((not isinstance(x, str) or x in {"cpu", "cuda"}) for x in args), (
        f"The function should not take any tensors as input but types are "
        f"{[type(_) for _ in args]}: {args}{g.get_debug_msg()}"
    )
    return g.make_node("Constant", [], value_ints=[1], name="_enter_autocast")


def aten_eq(
    g: GraphBuilder,
    sts: Optional[Dict[str, Any]],
    outputs: List[str],
    x: T,
    y: T,
    name="eq",
) -> T:
    "equal"
    x, y = prepare_inputs_homogeneous_operator(g, x, y)
    res = g.op.Equal(x, y, outputs=outputs, name=name)
    if not sts:
        set_type_shape_binary_op(g, outputs[0], x, y, cmp_op=True)
    return res


def aten_eq_Tensor(
    g: GraphBuilder,
    sts: Optional[Dict[str, Any]],
    outputs: List[str],
    x: T,
    y: T,
    name="eq_Tensor",
) -> T:
    "equal"
    return aten_eq(g, sts, outputs, x, y, name=name)


def aten_eq_Scalar(
    g: GraphBuilder, sts: Optional[Dict[str, Any]], outputs: List[str], x: T, y: T
) -> T:
    "equal"
    return aten_eq(g, sts, outputs, x, y)


def aten_exp(
    g: GraphBuilder,
    sts: Optional[Dict[str, Any]],
    outputs: List[str],
    x: T,
    name: str = "exp",
) -> T:
    "exp"
    res = g.make_node("Exp", [x], outputs, name=name)
    if not sts:
        set_type_shape_unary_op(g, outputs[0], x)
    return res


def aten__exit_autocast(
    g: GraphBuilder,
    sts: Optional[Dict[str, Any]],
    outputs: List[str],
    output_of_enter_auto_cast: T,
) -> T:
    """
    Returns the function returns a dummy which will be removed
    after the graph is created.
    """
    return g.make_node("Identity", [output_of_enter_auto_cast], name="_exit_autocast")


def aten_expand(
    g: GraphBuilder,
    sts: Optional[Dict[str, Any]],
    outputs: List[str],
    x: T,
    sizes: Union[T, List[Union[int, str]]],
    implicit: bool = False,
    name: str = "expand",
) -> T:
    "expand"
    assert not implicit, f"Unexpected value for implicit={implicit!r}"

    if not isinstance(sizes, str) and all_int(sizes) and min(sizes) >= 0:
        # static sizes
        res = g.op.Expand(x, np.array(sizes, dtype=np.int64), outputs=outputs, name=name)
        if not sts:
            g.set_type(res, g.get_type(x))
            g.set_shape(res, tuple(sizes))
        return res

    if not isinstance(sizes, str) and g.has_shape(x):
        shape = g.get_shape(x)
        while len(shape) < len(sizes):
            shape = (1, *shape)
        assert len(shape) == len(
            sizes
        ), f"Unable to expand x with shape={shape} because sizes={sizes}{g.get_debug_msg()}"
        new_shape = []
        is_static = True
        shape_x = None
        for di, (a, b) in enumerate(zip(shape, sizes)):
            if b == -1:
                assert isinstance(b, int), (
                    f"Not implemented when the shape is not fully known, "
                    f"shape={shape} for x as sizes={sizes}{g.get_debug_msg()}"
                )
                if isinstance(a, int):
                    new_shape.append(a)
                else:
                    if (
                        a in g.dynamic_objects
                        and isinstance(g.dynamic_objects[a], str)
                        and g.has_name(g.dynamic_objects[a])
                    ):
                        new_shape.append(g.dynamic_objects[a])
                    else:
                        if shape_x is None:
                            shape_x = g.op.Shape(x, name=name)
                        ds = g.op.Gather(shape_x, np.array([di], dtype=np.int64), name=name)
                        new_shape.append(ds)
                        g.add_dynamic_object(a, ds)
                    is_static = False
            else:
                new_shape.append(b)
                is_static = False
        i_new_shape = (
            np.array(new_shape, dtype=np.int64)
            if is_static
            else g.make_shape_from_results(new_shape, name=f"{name}_neg")
        )
        res = g.op.Expand(x, i_new_shape, outputs=outputs, name=f"{name}_neg")
        if not sts:
            g.set_type(res, g.get_type(x))
            g.set_shape(res, tuple(new_shape))
        return res

    if isinstance(sizes, (list, tuple)):
        # A combination of static and dynamic dimensions.
        new_shape = g.make_shape_from_results(list(sizes), name=f"{name}_dyn")
    else:
        new_shape = sizes

    res = g.op.Expand(
        x,
        g.op.Abs(new_shape, name=f"{name}_dyn"),
        outputs=outputs,
        name=f"{name}_dyn",
    )
    if not sts:
        g.set_type(res, g.get_type(x))
        g.set_rank(res, len(sizes))
    return res


def aten_fill_Scalar(
    g: GraphBuilder,
    sts: Optional[Dict[str, Any]],
    outputs: List[str],
    x: T,
    v: T,
    name: str = "fill_Scalar",
) -> T:
    "constantofshape"
    if g.has_shape(x) and is_static_shape(g.get_shape(x)):
        return aten_full(
            g,
            sts,
            outputs,
            g.get_shape(x),
            v,
            dtype=g.get_type(x),
            name=f"{name}_static",
        )
    return aten_full(
        g,
        sts,
        outputs,
        x,  # full like
        v,
        dtype=g.get_type(x),
        name=f"{name}_dynamic",
    )


def aten_fill_Tensor(
    g: GraphBuilder,
    sts: Optional[Dict[str, Any]],
    outputs: List[str],
    x: T,
    v: T,
    name: str = "fill_Tensor",
) -> T:
    "constantofshape"
    assert g.get_type(x) == g.get_type(
        v
    ), f"Type mismatch {g.get_type(x)} != {g.get_type(v)}{g.get_debug_msg()}"
    shape = g.op.Shape(x, name=name)
    return g.op.Expand(v, shape, name=name, outputs=outputs)


def aten_flatten(
    g: GraphBuilder,
    sts: Optional[Dict[str, Any]],
    outputs: List[str],
    x: T,
    start_dim: int = 1,
    end_dim: int = -1,
    name: str = "flatten",
) -> T:
    "flatten"
    if start_dim < 0:
        assert g.has_rank(
            x
        ), f"Current implementation requires rank of {x!r}{g.get_debug_msg()}"
        rk = g.get_rank(x)
        start_dim += rk
    if start_dim != 0:
        if g.has_rank(x):
            rk = g.get_rank(x)
            if end_dim == rk - 1:
                end_dim = -1
        if start_dim == 1 and end_dim == -1:
            shape = g.op.Shape(x, name=name)
            take = g.op.GatherElements(shape, np.array([0], dtype=np.int64), axis=0, name=name)
            resh = g.op.Concat(take, np.array([-1], dtype=np.int64), axis=0, name=name)
            return g.op.Reshape(x, resh, outputs=outputs, name=name)
        if end_dim == -1:
            shape = g.op.Shape(x, name=name)
            take = g.op.GatherElements(
                shape, np.arange(start_dim).astype(np.int64), axis=0, name=name
            )
            resh = g.op.Concat(take, np.array([-1], dtype=np.int64), axis=0, name=name)
            return g.op.Reshape(x, resh, outputs=outputs, name=name)

        # x='_onx_tile03', start_dim=3, end_dim=-1 not supported, GPTJForCausalLM
        raise NotImplementedError(
            f"x={x!r}, start_dim={start_dim}, end_dim={end_dim} "
            f"not supported{g.get_debug_msg()}"
        )
    if end_dim == -1:
        return g.make_node("Flatten", [x], outputs, name=name)
    res = g.make_node("Flatten", [x], outputs, to=end_dim)
    if not sts:
        g.set_type(res, g.get_type(x))
        if g.has_shape(x, full=True):
            g.set_shape(res, (int(np.prod(g.get_shape(x)))))
        else:
            g.set_rank(res, 1)
    return res


def aten_floordiv(
    g: GraphBuilder, sts: Optional[Dict[str, Any]], outputs: List[str], x: T, y: T
) -> T:
    """floor + div"""
    return aten_floor_divide(g, sts, outputs, x, y, name="floordiv")


def aten_floor_divide(
    g: GraphBuilder,
    sts: Optional[Dict[str, Any]],
    outputs: List[str],
    x: T,
    y: T,
    name="floor_divide",
) -> T:
    """floor + div"""
    if isinstance(y, str) and isinstance(x, str):
        div = g.op.Div(x, y, name=name)
        itype = g.get_type(x)
        g.set_rank(div, max(g.get_rank(x), g.get_rank(y)))
    elif isinstance(x, str) and isinstance(y, int):
        itype = g.get_type(x)
        dtype = tensor_dtype_to_np_dtype(itype)
        div = g.op.Div(x, np.array([y], dtype=dtype), name=name)
        if g.has_shape(x):
            g.set_shape(div, g.get_shape(x))
        else:
            g.set_rank(div, g.get_rank(x))
    elif isinstance(x, int) and isinstance(y, str):
        itype = g.get_type(y)
        dtype = tensor_dtype_to_np_dtype(itype)
        div = g.op.Div(np.array([x], dtype=dtype), y, name=name)
        if g.has_shape(y):
            g.set_shape(div, g.get_shape(y))
        else:
            g.set_rank(div, g.get_rank(y))
    else:
        raise AssertionError(
            f"Unable to implement floordiv for types {[type(x), type(y)]}{g.get_debug_msg()}"
        )

    g.set_type(div, itype)
    if itype in {
        TensorProto.INT64,
        TensorProto.INT32,
        TensorProto.UINT64,
        TensorProto.UINT32,
    }:
        res = g.op.Identity(div, outputs=outputs, name=name)
    else:
        assert itype in {
            TensorProto.FLOAT,
            TensorProto.DOUBLE,
            TensorProto.FLOAT16,
            TensorProto.BFLOAT16,
        }, f"Unexpected itype={itype}{g.get_debug_msg()}"
        res = g.op.Floor(div, outputs=outputs, name=name)
    if not sts:
        g.set_type(res, itype)
        if g.has_shape(div):
            g.set_shape(res, g.get_shape(div))
        else:
            g.set_rank(res, g.get_rank(div))
    return res


def aten_full(
    g: GraphBuilder,
    sts: Optional[Dict[str, Any]],
    outputs: List[str],
    size: T,
    fill_value: float,
    dtype: Optional["torch.dtype"] = None,  # noqa: F821
    layout=None,
    device: Optional["torch.device"] = None,  # noqa: F821
    pin_memory=None,
    requires_grad: bool = False,
    name: str = "full",
) -> T:
    "constantofshape"
    import torch

    assert layout in (None, torch.strided), (
        f"full not implemented for layout={layout!r} is not None, "
        f"size={size!r}, dtype={dtype}{g.get_debug_msg()}"
    )
    assert not requires_grad, "aten_full does not implement requires_grad"
    assert not pin_memory, "full not implemented for pin_memory=True"
    assert fill_value is None or isinstance(
        fill_value, (float, int)
    ), f"Unexpected type {type(fill_value)} for fill_value."

    new_shape = None

    if isinstance(size, tuple) and all_int(size):
        tsize = np.array(size, dtype=np.int64)
        new_shape = size
    elif isinstance(size, (list, tuple)):
        if all_int(size):
            tsize = np.array(size, dtype=np.int64)
            new_shape = size
        else:
            tsize = g.make_shape_from_results(size, name=f"{name}_make_shape")
    elif isinstance(size, str):
        if g.has_shape(size) and is_static_shape(size):
            tsize = np.array(g.get_shape(size), dtype=np.int64)
        else:
            tsize = g.op.Shape(size, name=f"{name}_shape")
    else:
        raise RuntimeError(f"Unexpected type {type(size)} for size.")

    if dtype is None:
        if fill_value is None or isinstance(fill_value, float):
            value = np.array(fill_value, dtype=np.float32).reshape((1,))
            itype = TensorProto.FLOAT
        elif isinstance(fill_value, int):
            value = np.array(fill_value, dtype=np.int64).reshape((1,))
            itype = TensorProto.INT64
        else:
            itype = torch_dtype_to_onnx_dtype(type(fill_value))
            ntype = tensor_dtype_to_np_dtype(itype)
            value = np.array(fill_value, dtype=ntype).reshape((1,))
    else:
        itype = dtype if isinstance(dtype, int) else torch_dtype_to_onnx_dtype(dtype)
        ntype = tensor_dtype_to_np_dtype(itype)
        value = np.array(fill_value or 0, dtype=ntype).reshape((1,))

    res = g.op.ConstantOfShape(tsize, value=from_array(value), outputs=outputs, name=name)
    if not sts:
        g.set_type(res, itype)
        if new_shape:
            g.set_shape(res, new_shape)

    # size = op.Cast(size, to=INT64.dtype)
    # fill_value = op.Cast(fill_value, to=dtype)
    # return op.Expand(fill_value, size)
    return res


def aten_full_like(
    g: GraphBuilder,
    sts: Optional[Dict[str, Any]],
    outputs: List[str],
    x: T,
    fill_value: T,
    dtype: Optional["torch.dtype"] = None,  # noqa: F821
    layout=None,
    device: Optional["torch.device"] = None,  # noqa: F821
    pin_memory=None,
    memory_format=None,
    name: str = "full_like",
) -> T:
    "constantofshape"
    import torch

    assert layout is None, f"empty_like not implemented for layout={layout!r} is not None"
    assert not pin_memory, "empty_like not implemented for pin_memory=True"
    assert (
        memory_format is None or memory_format == torch.preserve_format
    ), f"empty_like not implemented for memory_format={memory_format}"

    if g.has_shape(x) and is_static_shape(g.get_shape(x)):
        # simple case
        return aten_full(
            g,
            sts,
            outputs,
            g.get_shape(x),
            fill_value,
            dtype=dtype or g.get_type(x),
            name=name,
        )
    return aten_full(
        g,
        sts,
        outputs,
        g.op.Shape(x, name="full_like"),
        fill_value,
        dtype=dtype or g.get_type(x),
        name=name,
    )


def aten_FunctionCtx(
    g: GraphBuilder, sts: Optional[Dict[str, Any]], outputs: List[str], *args, **kwargs
):
    "not implemented"
    if len(args) == 0 and len(kwargs) == 0:
        return
    raise NotImplementedError(f"args={args}, kwargs={kwargs}")


def aten_gather(
    g: GraphBuilder,
    sts: Optional[Dict[str, Any]],
    outputs: List[str],
    x: T,
    dim: int,
    index: T,
    sparse_grad: bool = False,
    name: str = "gather",
) -> T:
    """gather"""
    assert (
        not sparse_grad
    ), f"not implemented with sparse_grad={sparse_grad}{g.get_debug_msg()}"
    assert isinstance(index, str), f"not implemented with index={index}{g.get_debug_msg()}"
    assert g.has_shape(index), f"Missing shape for index={index}{g.get_debug_msg()}"

    shape = g.has_shape(index)
    if shape in (tuple(), (1,)):
        # index is a scalar
        raise AssertionError(f"shape={shape!r} a scalar{g.get_debug_msg()}")

    if g.get_type(index) != TensorProto.INT64:
        new_index = g.op.Cast(index, to=TensorProto.INT64, name=name)
    else:
        new_index = index

    res = g.op.GatherElements(x, new_index, axis=dim, name=name, outputs=outputs)

    # if g.is_constant(index)
    # if IsScalar(index):  # When (index) is empty, return (self)
    #    result = self
    # else:
    #    if IsScalar(self):  # Unsqueeze for GatherElements op
    #        self = op.Reshape(self, op.Constant(value_ints=[-1]))
    #    if op.Size(index) == 0:  # Return empty array
    #        result = op.CastLike(index, self)

    if not sts:
        g.set_type(res, g.get_type(x))
    return res


def aten_ge(
    g: GraphBuilder,
    sts: Optional[Dict[str, Any]],
    outputs: List[str],
    x: T,
    y: T,
    name: str = "ge",
) -> T:
    "greater or equal"
    x, y = prepare_inputs_homogeneous_operator(g, x, y, name=name)
    res = g.op.GreaterOrEqual(x, y, outputs=outputs, name=name)
    if not sts:
        set_type_shape_binary_op(g, outputs[0], x, y, cmp_op=True)
    return res


def aten_ge_Scalar(
    g: GraphBuilder, sts: Optional[Dict[str, Any]], outputs: List[str], x: T, y: T
) -> T:
    "greater or equal"
    return aten_ge(g, sts, outputs, x, y, name="ge_Scalar")


def aten_ge_Tensor(
    g: GraphBuilder, sts: Optional[Dict[str, Any]], outputs: List[str], x: T, y: T
) -> T:
    "greater or equal"
    return aten_ge(g, sts, outputs, x, y, name="ge_Tensor")


def aten_gelu(
    g: GraphBuilder,
    sts: Optional[Dict[str, Any]],
    outputs: List[str],
    x: T,
    approximate: str = "none",
    name: str = "gelu",
) -> T:
    """gelu"""

    if g.main_opset >= 20:
        res = g.op.Gelu(x, approximate=approximate, name=name, outputs=outputs)
        if not sts:
            set_type_shape_unary_op(g, res, x)
        return res

    if approximate == "none":
        # GELU(x) = 0.5 * x * [1 + ERF(x/sqrt(2)]
        dtype = tensor_dtype_to_np_dtype(g.get_type(x))
        inner = g.op.Div(x, np.array([1.4142135623730951], dtype=dtype), name=name)
        erf = g.op.Erf(inner, name=name)
        inner = g.op.Add(erf, np.array([1], dtype=dtype), name=name)
        inner = g.op.Mul(x, inner, name=name)
        res = g.op.Mul(np.array([0.5], dtype=dtype), inner, name=name, outputs=outputs)
        if not sts:
            set_type_shape_unary_op(g, res, x)
        return res

    if approximate == "tanh":
        # GELU(x) = 0.5 * x * {1 + Tanh[\sqrt(2/pi) * (x + 0.044715 * x^3)]}
        dtype = tensor_dtype_to_np_dtype(g.get_type(x))
        cubed = g.op.Pow(x, np.array([3], dtype=np.int64), name=name)
        inner = g.op.Mul(np.array([0.044715], dtype=dtype), cubed, name=name)
        inner = g.op.Add(x, inner, name=name)
        # Prefer explicit graph construction over precomputed constants for clarity.
        inner = g.op.Mul(np.array([(2 / math.pi) ** 0.5], dtype=dtype), inner, name=name)
        inner = g.op.Tanh(inner, name=name)
        inner = g.op.Add(inner, np.array([1], dtype=dtype), name=name)
        inner = g.op.Mul(x, inner, name=name)
        res = g.op.Mul(np.array([0.5], dtype=dtype), inner, outputs=outputs, name=name)
        if not sts:
            set_type_shape_unary_op(g, res, x)
        return res

    raise AssertionError(
        f"Unexpected value for approximate={approximate!r}{g.get_debug_msg()}"
    )


def aten_group_norm(
    g: GraphBuilder,
    sts: Optional[Dict[str, Any]],
    outputs: List[str],
    x: T,
    num_groups: int,
    weight: Optional[T] = None,
    bias: Optional[T] = None,
    eps: float = 1e-05,
    cudnn_enabled: bool = True,
    name: str = "group_norm",
) -> T:
    "instance_normalization"
    assert g.has_rank(x), f"rank for {x!r} is unknown{g.get_debug_msg()}"
    assert g.has_shape(x), f"shape for {x!r} is unknown{g.get_debug_msg()}"
    shape_x = g.get_shape(x)
    assert len(shape_x) > 1, f"Unexpected shape {shape_x} for {x!r}{g.get_debug_msg()}"
    channel_size = shape_x[1]
    assert is_static_dimension(
        channel_size
    ), f"number of channels cannot be dynamic, shape={shape_x}{g.get_debug_msg()}"
    assert channel_size % num_groups == 0, (
        f"number of channels {channel_size} must a multiple of num_groups="
        f"{num_groups}{g.get_debug_msg()}"
    )
    input_rank = g.get_rank(x)

    # 0 in the shape list keeps dimension value unchanged.
    if is_static_dimension(shape_x[0]):
        new_shape = np.array([shape_x[0], num_groups, -1], dtype=np.int64)
        input_reshaped = g.op.Reshape(x, new_shape, name=name)
    else:
        raise AssertionError(
            f"Dynamic batch size for shape={shape_x} "
            f"is not implemented yet{g.get_debug_msg()}"
        )

    # C is always divisible by num_groups
    # Due to shape difference. we need to apply weight and bias after
    # instance norm computation and reshape
    itype = g.get_type(x)
    dtype = tensor_dtype_to_np_dtype(itype)
    weight_ = np.array([1] * num_groups, dtype=dtype)
    bias_ = np.array([0] * num_groups, dtype=dtype)

    norm_reshaped = g.op.InstanceNormalization(
        input_reshaped, weight_, bias_, epsilon=eps, name=name
    )
    g.set_type(norm_reshaped, itype)
    if is_static_shape(shape_x):
        shape_x_name = np.array(shape_x, dtype=np.int64)
    else:
        shape_x_name = g.op.Shape(x, name=name)
    norm = g.op.Reshape(norm_reshaped, shape_x_name, name=name)
    g.set_type(norm, itype)
    g.set_shape(norm, shape_x)

    np_axes = np.array(list(range(1, input_rank - 1)), dtype=np.int64)
    if weight is None:
        w = np.array([1], dtype=dtype)
    else:
        w = g.op.Unsqueeze(weight, np_axes, name=name)

    if bias is None:
        b = np.array([0], dtype=dtype)
    else:
        b = g.op.Unsqueeze(bias, np_axes, name=name)

    # Norm has shape [N, C, *] so we reshape weight and bias to [C, *]
    res = g.op.Add(g.op.Mul(norm, w, name=name), b, name=name, outputs=outputs)
    return res


def aten_gt(
    g: GraphBuilder,
    sts: Optional[Dict[str, Any]],
    outputs: List[str],
    x: T,
    y: T,
    name: str = "gt",
) -> T:
    "greater"
    x, y = prepare_inputs_homogeneous_operator(g, x, y, name=name)
    res = g.op.Greater(x, y, outputs=outputs, name=name)
    if not sts:
        set_type_shape_binary_op(g, outputs[0], x, y, cmp_op=True)
    return res


def aten_gt_Scalar(
    g: GraphBuilder, sts: Optional[Dict[str, Any]], outputs: List[str], x: T, y: T
) -> T:
    "greater"
    return aten_gt(g, sts, outputs, x, y, name="gt_Scalar")


def aten_gt_Tensor(
    g: GraphBuilder, sts: Optional[Dict[str, Any]], outputs: List[str], x: T, y: T
) -> T:
    "greater"
    return aten_gt(g, sts, outputs, x, y, name="gt_Tensor")


def aten_hardsigmoid(
    g: GraphBuilder,
    sts: Optional[Dict[str, Any]],
    outputs: List[str],
    x: T,
    name: str = "hardsigmoid",
) -> T:
    """hardsigmoid"""
    res = g.op.HardSigmoid(x, alpha=1.0 / 6, beta=0.5, name=name, outputs=outputs)
    if not sts:
        set_type_shape_unary_op(g, res, x)
    return res


def aten_hardswish(
    g: GraphBuilder,
    sts: Optional[Dict[str, Any]],
    outputs: List[str],
    x: T,
    name: str = "hardswish",
) -> T:
    """hardswish"""
    res = g.op.HardSwish(x, name=name, outputs=outputs)
    if not sts:
        set_type_shape_unary_op(g, res, x)
    return res


def aten_hardtanh(
    g: GraphBuilder,
    sts: Optional[Dict[str, Any]],
    outputs: List[str],
    x: T,
    min_val: float = -1.0,
    max_val: float = 1.0,
    name: str = "hardtanh",
) -> T:
    """hardtanh(Tensor self, Scalar min_val=-1, Scalar max_val=1) -> Tensor"""
    dtype = tensor_dtype_to_np_dtype(g.get_type(x))
    res = g.op.Clip(
        x,
        np.array(min_val, dtype=dtype),
        np.array(max_val, dtype=dtype),
        name=name,
        outputs=outputs,
    )
    if not sts:
        set_type_shape_unary_op(g, res, x)
    return res


def aten_hardtanh_backward(
    g: GraphBuilder,
    sts: Optional[Dict[str, Any]],
    outputs: List[str],
    grad_output: T,
    x: T,
    min_val: float,
    max_val: float,
    name: str = "hardtanh_backward",
) -> T:
    """hardtanh_backward"""
    dtype = tensor_dtype_to_np_dtype(g.get_type(x))
    max_mask = g.op.Where(
        g.op.Greater(x, np.array([max_val], dtype=dtype), name=name),
        np.array([0.0], dtype=dtype),
        np.array([1.0], dtype=dtype),
        name=name,
    )
    min_mask = g.op.Where(
        g.op.Less(x, min_val, name=name),
        np.array([0.0], dtype=dtype),
        np.array([1.0], dtype=dtype),
        name=name,
    )
    res = g.op.Mul(
        g.op.Mul(grad_output, max_mask, name=name), min_mask, name=name, outputs=outputs
    )
    if not sts:
        set_type_shape_unary_op(g, res, x)
    return res


def _get_im2col_indices_along_dim(
    input_d: DYNAMIC_SHAPE,
    kernel_size_d: int,
    dilation_d: int,
    padding_d: int,
    stride_d: int,
):
    # Input is always 4-D (N, C, H, W)
    # Calculate indices of sliding blocks along spatial dimension
    # Slide kernel over input each dim d:
    # each dimension d ranges from 0 to input[d]+2xpadding[d]-dilation[d]x(kernel_size[d]-1)
    # with steps = stride

    if is_static_dimension(input_d):
        blocks_d = input_d + ((padding_d * 2) - (dilation_d * (kernel_size_d - 1)))

        # Stride kernel over input and find starting indices along dim d
        blocks_d_indices = np.array([list(range(0, blocks_d, stride_d))], dtype=np.int64)

        # Apply dilation on kernel and find its indices along dim d
        kernel_mask = np.array(
            [list(range(0, kernel_size_d * dilation_d, dilation_d))], dtype=np.int64
        ).T

        # Broadcast and add kernel staring positions (indices) with
        # kernel_grid along dim d, to get block indices along dim d
        block_mask = blocks_d_indices + kernel_mask
        return block_mask

    raise AssertionError(f"Not impelmented yet for dynamic shapes, input_d={input_d!r}")


def aten_im2col(
    g: GraphBuilder,
    sts: Optional[Dict[str, Any]],
    outputs: List[str],
    x: T,
    kernel_size: Sequence[int],
    dilation: Sequence[int] = (1, 1),
    padding: Sequence[int] = (0, 0),
    stride: Sequence[int] = (1, 1),
    name: str = "im2col",
) -> T:
    """im2col"""
    if not isinstance(kernel_size, Sequence):
        kernel_size = (kernel_size, kernel_size)
    kernel_sizes = list(kernel_size)

    if not isinstance(dilation, Sequence):
        dilation = (dilation, dilation)
    dilations = list(dilation)

    if not isinstance(padding, Sequence):
        padding = (padding, padding)
    pads = list(padding)

    if isinstance(stride, int):
        stride = (stride, stride)
    strides = list(stride)

    stride_h, stride_w = strides[0], strides[1]
    padding_h, padding_w = pads[0], pads[1]
    dilation_h, dilation_w = dilations[0], dilations[1]
    kernel_h, kernel_w = kernel_sizes[0], kernel_sizes[1]

    if g.has_shape(x) and is_static_shape(g.get_shape(x)):
        input_shape = g.get_shape(x)
        input_h = input_shape[2]
        input_w = input_shape[3]

        blocks_row_indices = _get_im2col_indices_along_dim(
            input_h, kernel_h, dilation_h, padding_h, stride_h
        )
        blocks_col_indices = _get_im2col_indices_along_dim(
            input_w, kernel_w, dilation_w, padding_w, stride_w
        )

        batch_dim = input_shape[0]
        channel_dim = input_shape[1]
        channel_unfolded = channel_dim * kernel_h * kernel_w
        output_shape = np.array([batch_dim, channel_unfolded, -1], dtype=np.int64)

        padded_input = g.op.Pad(
            x,
            np.array([0, 0, padding_h, padding_w, 0, 0, padding_h, padding_w], dtype=np.int64),
            name=name,
        )
        g.set_type(padded_input, g.get_type(x))

        output = g.op.Gather(padded_input, blocks_row_indices, axis=2, name=name)
        g.set_type(output, g.get_type(x))
        output = g.op.Gather(output, blocks_col_indices, axis=4, name=name)
        g.set_type(output, g.get_type(x))
        output = g.op.Transpose(output, perm=[0, 1, 2, 4, 3, 5], name=name)
        g.set_type(output, g.get_type(x))
        return g.op.Reshape(output, output_shape, outputs=outputs, name=name)

    raise AssertionError(f"Not implemented with dynamic shape for {x!r}{g.get_debug_msg()}")


def aten_index_Tensor(
    g: GraphBuilder,
    sts: Optional[Dict[str, Any]],
    outputs: List[str],
    x: T,
    indices: List[int],
    name: str = "index_Tensor",
) -> T:
    "[...,:, ...]"
    assert isinstance(indices, (list, tuple)), f"Unexpected type {type(indices)} for indices"
    if len(indices) == 1 and isinstance(indices[0], str):
        return aten_index_select(
            g, sts, outputs, x, dim=0, index=indices[0], name="index1_Tensor"
        )

    n_none = len([i for i in indices if i is None])
    if n_none == 0:
        # No none dimension, example:
        # indices = [A, B]
        # shape(X) = (4, 1024, 2)
        # shape(A) = (4,)
        # shape(B) = (B,)
        # X[A, B] = ...
        shapes = [g.get_shape(i) for i in indices]
        assert (
            len(set(shapes)) == 1
        ), f"aten_index is not implemented for shapes={shapes} (1){g.get_debug_msg()}"
        same_shape = shapes[0]
        assert (
            len(same_shape) == 1
        ), f"aten_index is not implemented for shapes={shapes} (2){g.get_debug_msg()}"
        reshaped = [
            g.op.Reshape(i, np.array([-1, 1], dtype=np.int64), name=name) for i in indices
        ]
        concat = g.op.Concat(*reshaped, axis=-1, name=name)
        res = g.op.GatherND(x, concat, batch_dims=0, outputs=outputs)
        if not sts:
            g.set_type(res, g.get_type(x))
        return res

    if n_none == 1 and indices[0] is None and len(indices) == 3:
        shapes = [g.get_shape(i) for i in indices if i is not None]
        assert (
            len(set(shapes)) == 1
        ), f"aten_index is not implemented for shapes={shapes} (1){g.get_debug_msg()}"
        same_shape = shapes[0]
        assert (
            len(same_shape) == 1
        ), f"aten_index is not implemented for shapes={shapes} (2){g.get_debug_msg()}"
        dim = g.op.Shape(x, start=1, end=2, name=name)
        flat_index = g.op.Add(g.op.Mul(indices[1], dim, name=name), indices[2], name=name)

        dimx1 = g.op.Shape(x, start=0, end=1, name=name)
        new_shapex = g.op.Concat(dimx1, np.array([-1], dtype=np.int64), name=name, axis=0)
        reshaped_x = g.op.Reshape(x, new_shapex, name=name)

        res = g.op.Gather(reshaped_x, flat_index, axis=1, outputs=outputs)
        if not sts:
            g.set_type(res, g.get_type(x))
        return res

    if n_none == len(indices) - 1:
        # only one dimension is not None, the others must be added
        position = min(i for i, v in enumerate(indices) if v is not None)
        index = indices[position]
        if isinstance(index, str):
            res = aten_index_select(
                g,
                sts,
                None,
                x,
                dim=position,
                index=index,
                name="index2_Tensor",
            )
            to_add = [i for i in range(len(indices)) if i != position]
            assert len(to_add) > 0, (
                f"Unexpected value for to_add={to_add}, "
                f"position={position}, indices={indices}"
            )
            return g.op.Identity(res, name="index2_Tensor", outputs=outputs)

    raise RuntimeError(
        f"aten_index_Tensor not implemented yet for indices={indices}, "
        f"n_none={n_none}{g.get_debug_msg()}"
    )


def aten_index_put(
    g: GraphBuilder,
    sts: Optional[Dict[str, Any]],
    outputs: List[str],
    x: T,
    indices: List[T],
    values: T,
    accumulate: bool = False,
    name="aten_index_put",
) -> T:
    "[..., :, ...]"
    assert isinstance(indices, list), f"Unexpected type {type(indices)}{g.get_debug_msg()}"
    assert g.has_shape(x), f"Missing shape for {x!r}{g.get_debug_msg()}"

    if len(indices) == 1:
        name = f"{name}1"
        index = indices[0]  # tensor
        index_dtype = g.get_type(index)
        if index_dtype == TensorProto.BOOL:
            assert not accumulate, (
                f"accumulate is True but it does not make sense in that case"
                f"{g.get_debug_msg()}"
            )
            res = g.op.Where(index, values, x, outputs=outputs)
            if not sts:
                g.set_type(res, g.get_type(x))
                g.set_shape(res, g.get_shape(x))
            return res

        new_index = g.op.UnsqueezeAnyOpset(index, np.array([-1], dtype=np.int64), name=name)
        g.set_type(new_index, index_dtype)
        if g.has_shape(index):
            g.set_shape(new_index, (*g.get_shape(index), 1))
        else:
            g.set_rank(new_index, g.get_rank(index) + 1)

        if accumulate:
            assert g.main_opset >= 13, (
                f"index_put cannot be implemented for opset < 13 "
                f"because ScatterND does not support reduction"
                f"{g.get_debug_msg()}"
            )
            res = g.op.ScatterND(
                x, new_index, values, name=name, reduction="add", outputs=outputs
            )
        else:
            res = g.op.ScatterND(x, new_index, values, name=name, outputs=outputs)

        if not sts:
            g.set_type(res, g.get_type(x))
            g.set_shape(res, g.get_shape(x))
        return res

    if len(indices) == 3:
        name = f"{name}3"
        last = indices[-1]
        if (
            g.has_type(last)
            and g.get_type(last) in {TensorProto.INT64, TensorProto.INT32}
            and g.has_rank(last)
            and g.get_rank(last) == 1
            and g.has_rank(indices[0])
            and g.get_rank(indices[0]) == 1
            and g.has_shape(indices[0])
            and g.has_shape(indices[1])
            and g.get_shape(indices[0]) == g.get_shape(indices[1])
            and g.is_constant(last)
        ):
            cst = g.get_constant(last, computed_value=True, exc=False)
            # shape = g.get_shape(last)
            if cst is not None:
                # i, j, a:b = indices
                # x[i, j, a:b] = values
                pass

            if not sts:
                g.set_type(res, g.get_type(x))
                g.set_shape(res, g.get_shape(x))
            return res

<<<<<<< HEAD
    raise AssertionError(
        f"No implementation for index_put when indices={indices}{g.get_debug_msg()}"
    )
=======
    if accumulate:
        assert g.main_opset >= 13, (
            f"index_put cannot be implemented for opset < 13 "
            f"because ScatterND does not support reduction"
            f"{g.get_debug_msg()}"
        )
        res = g.op.ScatterND(x, new_index, values, name=name, reduction="add", outputs=outputs)
    else:
        res = g.op.ScatterND(x, new_index, values, name=name, outputs=outputs)

    if not sts:
        g.set_type(res, g.get_type(x))
        g.set_shape(res, g.get_shape(x))
    return res
>>>>>>> 386389b0


def aten_instance_norm(
    g: GraphBuilder,
    sts: Optional[Dict[str, Any]],
    outputs: List[str],
    x: T,
    weight: Optional[T] = None,
    bias: Optional[T] = None,
    running_mean: Optional[T] = None,
    running_var: Optional[T] = None,
    use_input_stats: bool = True,
    momentum: float = 0.1,
    eps: float = 1e-05,
    cudnn_enabled: bool = False,
    name: str = "instance_norm",
) -> T:
    """instance_norm"""
    assert cudnn_enabled, "Not implemented when cudnn_enabled is True"

    itype = g.get_type(x)
    dtype = tensor_dtype_to_np_dtype(itype)

    if weight is None and g.has_shape(x):
        sh = g.get_shape(x)
        if is_static_dimension(sh[1]):
            weight = np.ones(sh[1:2], dtype=dtype)
    if weight is None:
        sh = g.op.Shape(x, start=1, end=2, name=name)
        weight = g.op.Expand(np.array([1], dtype=dtype), sh, name=name)

    if bias is None and g.has_shape(x):
        sh = g.get_shape(x)
        if is_static_dimension(sh[1]):
            bias = np.zeros(sh[1:2], dtype=dtype)
    if bias is None:
        sh = g.op.Shape(x, start=1, end=2, name=name)
        bias = g.op.Expand(np.array([1], dtype=dtype), sh, name=name)

    if use_input_stats:
        # If `use_input_stats` is set to True,
        # ignore 'running_mean' and 'running_var' and
        # compute using input statistics.
        # Otherwise, compute using the running statistics.
        return g.op.InstanceNormalization(
            x, weight, bias, epsilon=eps, name=name, outputs=outputs
        )

    assert (
        running_mean is not None and running_var is not None
    ), "running_mean and running_var must be provided when use_input_stats is False"

    batch_size = None
    if g.has_shape(x):
        sh = g.get_shape(x)
        if is_static_dimension(sh[0]):
            batch_size = np.array([sh[0]], dtype=np.int64)

    if batch_size is None:
        batch_size = g.op.Shape(input, start=0, end=1, name=name)

    bias = g.op.Tile(bias, batch_size, name=name)
    weight = g.op.Tile(weight, batch_size, name=name)
    n_running_mean = g.op.Tile(running_mean, batch_size, name=name)
    n_running_var = g.op.Tile(running_var, batch_size, name=name)

    bn_input = None
    shape_x = None
    if g.has_shape(x):
        sh = g.get_shape(x)
        if is_static_shape(sh[2:]):
            cst = np.array([1, -1, *sh[2:]], dtype=np.int64)
            bn_input = g.op.Reshape(x, cst, name=name)
            shape_x = np.array(sh, dtype=np.int64)
    if bn_input is None:
        sh2 = g.op.Concat([1, -1], g.op.Shape(input, start=2, name=name), axis=0, name=name)
        bn_input = g.op.Reshape(x, sh2, name=name)
        shape_x = g.op.Shape(x, name=name)

    assert (
        len(outputs) == 1
    ), f"Only one output can be requested but outputs={outputs}{g.get_debug_msg()}"
    bi_name = g.unique_name(f"{outputs[0]}_bn")
    g.make_node(
        "BatchNormalization",
        [bn_input, weight, bias, n_running_mean, n_running_var],
        [bi_name],
        epsilon=eps,
        momentum=1.0 - momentum,
        training_mode=0,
        name=name,
    )

    return g.op.Reshape(bi_name, shape_x, name=name, outputs=outputs)


def aten_isinf(
    g: GraphBuilder,
    sts: Optional[Dict[str, Any]],
    outputs: List[str],
    x: T,
    name: str = "isinf",
) -> T:
    "isinf"
    if g.main_opset >= 20 or g.get_type(x) in {TensorProto.FLOAT, TensorProto.DOUBLE}:
        res = g.op.IsInf(x, outputs=outputs, name=name)
    else:
        # opset < 20, IsInf only supports float32, float64.
        res = g.op.IsInf(
            g.op.Cast(x, to=TensorProto.FLOAT, name=name), outputs=outputs, name=name
        )
    if not sts:
        set_type_shape_unary_op(g, res, x, itype=TensorProto.BOOL)
    return res


def aten__unsafe_index_put(
    g: GraphBuilder,
    sts: Optional[Dict[str, Any]],
    outputs: List[str],
    self: T,
    indices: List[T],
    values: T,
    accumulate: bool = False,
) -> T:
    "[...,:, ...]"
    return aten_index_put(
        g,
        sts,
        outputs,
        self,
        indices,
        values,
        accumulate,
        name="aten__unsafe_index_put",
    )


def aten_index_select(
    g: GraphBuilder,
    sts: Optional[Dict[str, Any]],
    outputs: List[str],
    x: T,
    dim: int,
    index: T,
    name: str = "index_select",
) -> T:
    "[...,:, ...]"
    res = g.op.Gather(x, index, axis=dim, outputs=outputs, name=name)
    if not sts:
        g.set_type(res, g.get_type(x))
        if g.has_shape(x) and g.has_shape(index):
            shape = list(g.get_shape(x))
            index_shape = g.get_shape(index)
            shape[dim] = index_shape[0]
            g.set_shape(res, tuple(shape))
        else:
            g.set_rank(res, g.get_rank(x))
    return res


def aten_layer_norm(
    g: GraphBuilder,
    sts: Optional[Dict[str, Any]],
    outputs: List[str],
    x: T,
    normalized_shape: Sequence[int],
    weight: Optional[T] = None,
    bias: Optional[T] = None,
    eps: float = 1e-05,
    cudnn_enable: bool = False,  # not used
    name="layer_norm",
) -> T:
    "layer_norm"
    axes = np.array([-i for i in range(len(normalized_shape), 0, -1)], dtype=np.int64)
    itype = g.get_type(x)
    dtype = tensor_dtype_to_np_dtype(itype)

    two_cst = np.array([2.0], dtype=dtype)
    eps_cst = np.array([eps], dtype=dtype)

    mean = g.op.ReduceMeanAnyOpset(x, axes, name=name, keepdims=1)
    numerator = g.op.Sub(x, mean, name=name)
    variance = g.op.ReduceMeanAnyOpset(
        g.op.Pow(numerator, two_cst, name=name), axes, keepdims=1, name=name
    )
    denominator = g.op.Sqrt(g.op.Add(variance, eps_cst, name=name), name=name)
    normalized = g.op.Div(numerator, denominator, name=name)

    if weight is not None:
        normalized = g.op.Mul(normalized, weight, name=name)
    if bias is not None:
        normalized = g.op.Add(normalized, bias, name=name)

    # rdenominator = g.op.Reciprocal(denominator)
    return normalized  # , mean, rdenominator


def aten_le(
    g: GraphBuilder,
    sts: Optional[Dict[str, Any]],
    outputs: List[str],
    x: T,
    y: T,
    name: str = "le",
) -> T:
    "less or equal"
    x, y = prepare_inputs_homogeneous_operator(g, x, y, name=name)
    res = g.op.LessOrEqual(x, y, outputs=outputs, name=name)
    if not sts:
        set_type_shape_binary_op(g, outputs[0], x, y, cmp_op=True)
    return res


def aten_le_Scalar(
    g: GraphBuilder, sts: Optional[Dict[str, Any]], outputs: List[str], x: T, y: T
) -> T:
    "less or equal"
    return aten_le(g, sts, outputs, x, y, name="le_Scalar")


def aten_le_Tensor(
    g: GraphBuilder, sts: Optional[Dict[str, Any]], outputs: List[str], x: T, y: T
) -> T:
    "less or equal"
    return aten_le(g, sts, outputs, x, y, name="le_Tensor")


def aten_leaky_relu(
    g: GraphBuilder,
    sts: Optional[Dict[str, Any]],
    outputs: List[str],
    a: T,
    negative_slope: float = 0.01,
    inplace: bool = False,
    name: str = "leaky_relu",
) -> T:
    "leaky relu"
    assert not inplace, f"inplace not implemented for leaky_relu{g.get_debug_msg()}"

    dtype = tensor_dtype_to_np_dtype(g.get_type(a))
    slope = np.array([negative_slope], dtype=dtype)
    res = g.op.Where(
        g.op.Greater(a, np.array([0], dtype=dtype), name=name),
        a,
        g.op.Mul(a, slope, name=name),
        outputs=outputs,
        name=name,
    )
    if not sts:
        set_type_shape_unary_op(g, res, a)
    return res


def aten_leaky_relu_backward(
    g: GraphBuilder,
    sts: Optional[Dict[str, Any]],
    outputs: List[str],
    grad_output: T,
    x: T,
    negative_slope: float,
    self_is_result: bool,
    name="leaky_relu_backward",
) -> T:
    "leaky relu"
    dtype = tensor_dtype_to_np_dtype(g.get_type(grad_output))
    slope = np.array([negative_slope], dtype=dtype)
    res = g.op.Where(
        g.op.Greater(x, np.array([0], dtype=dtype), name=name),
        grad_output,
        g.op.Mul(grad_output, slope, name=name),
        outputs=outputs,
        name=name,
    )
    if not sts:
        set_type_shape_unary_op(g, res, x)
    return res


def aten_lift_fresh_copy(
    g: GraphBuilder, sts: Optional[Dict[str, Any]], outputs: List[str], x: T
) -> T:
    "identity"
    return g.op.Identity(x, outputs=outputs, name="lift_fresh_copy")


def aten_linalg_vector_norm(
    g: GraphBuilder,
    sts: Optional[Dict[str, Any]],
    outputs: List[str],
    x: T,
    ord: float = 2.0,
    dim: Optional[int] = None,
    keepdim: bool = False,
    dtype: Optional[int] = None,
    name: str = "linagl_vector_norm",
) -> T:
    """reduce *"""
    assert (
        dtype is None
    ), f"aten_linalg_vector_norm not implementd when dtype={dtype}{g.get_debug_msg()}"
    assert (
        g.has_rank(x) and g.get_rank(x) > 0
    ), f"Rank of {x!r} is unknown or null{g.get_debug_msg()}"
    assert isinstance(dim, list) and all_int(
        dim
    ), f"Unsupported value for dim={dim} (type is {type(dim)}){g.get_debug_msg()}"
    assert isinstance(ord, (float, int)), (
        f"aten_linalg_vector_norm not implemented for ord={ord} "
        f"(type is {type(ord)}{g.get_debug_msg()}"
    )

    adim = np.array(dim, dtype=np.int64)
    kd = 1 if keepdim else 0

    # ord = op.Cast(ord, to=FLOAT.dtype)  # Must be FLOAT, due to op.IsInf() needs FLOAT

    if np.isinf(ord) and ord > 0:
        res = g.op.ReduceMax(
            g.op.Abs(x, name=name), adim, keepdims=kd, name=name, outputs=outputs
        )
    elif np.isinf(ord) and ord < 0:
        res = g.op.ReduceMin(
            g.op.Abs(x, name=name), adim, keepdims=kd, name=name, outputs=outputs
        )
    elif ord == 0.0:
        raise AssertionError(
            f"aten_linalg_vector_norm not yet implemented for ord={ord}{g.get_debug_msg()}"
        )
        # self_bool = g.op.Cast(self, to=TensorProto.BOOL)
        # self_0_1 = op.CastLike(self_bool, self)
        # result = op.ReduceSum(self_0_1, dim, keepdims=keepdim)
    elif ord == 1.0:
        res = g.op.ReduceL1(x, adim, keepdims=kd, name=name, outputs=outputs)
    elif ord == 2.0:
        res = g.op.ReduceL2(x, adim, keepdims=kd, name=name, outputs=outputs)
    else:
        raise AssertionError(
            f"aten_linalg_vector_norm not yet implemented for ord={ord}{g.get_debug_msg()}"
        )
        # ord_float = op.CastLike(ord, self)
        # self_pow = op.Pow(self, ord_float)
        # result = op.Pow(op.ReduceSum(self_pow, dim,
        # keepdims=keepdim), op.Div(1.0, ord_float))

    return res


def aten_linear(
    g: GraphBuilder,
    sts: Optional[Dict[str, Any]],
    outputs: List[str],
    x: T,
    weight: T,
    bias: T = None,
) -> T:
    "linear"
    weight_transposed = g.op.Transpose(weight, perm=[1, 0], name="linear")
    if bias:
        res = g.op.MatMul(x, weight_transposed)
        set_type_shape_matmul(g, res, x, weight_transposed)
        res = g.op.Add(res, bias, outputs=outputs)
    else:
        res = g.op.MatMul(x, weight_transposed, outputs=outputs, name="linear")
    if not sts:
        g.set_type(res, g.get_type(x))
        if g.has_shape(x) and g.has_shape(weight):
            shape_x = g.get_shape(x)
            shape_w = g.get_shape(weight)
            new_shape = (shape_x[0], shape_w[0])
            g.set_shape(res, new_shape)
        elif g.has_rank(x) and g.has_rank(weight):
            rkx = g.get_rank(x)
            rkw = g.get_rank(weight)
            if rkw == rkx:
                g.set_rank(res, rkw)
    return res


def aten_log(g: GraphBuilder, sts: Optional[Dict[str, Any]], outputs: List[str], x: T) -> T:
    """log"""
    res = g.op.Log(x)
    if not sts:
        set_type_shape_unary_op(g, res, x)
    return res


def aten__log_softmax(
    g: GraphBuilder,
    sts: Optional[Dict[str, Any]],
    outputs: List[str],
    x: T,
    dim: int = -1,
    unnamed: bool = False,
    dtype: Optional["torch.dtype"] = None,  # noqa: F821
    name: str = "_log_softmax",
) -> T:
    "logsoftmax"
    assert not unnamed, "Not implemented when the third parameter is False"
    if dtype is not None:
        itype = torch_dtype_to_onnx_dtype(dtype)
        xc = g.op.Cast(x, to=itype, name=name)
    else:
        itype = None
        xc = x
    res = g.op.LogSoftmax(xc, axis=dim, outputs=outputs, name=name)
    if not sts:
        set_type_shape_unary_op(g, res, xc, itype=itype)
    return res


def aten_log_softmax_int(
    g: GraphBuilder,
    sts: Optional[Dict[str, Any]],
    outputs: List[str],
    x: T,
    dim: int = -1,
    unnamed: bool = False,
    dtype: Optional["torch.dtype"] = None,  # noqa: F821
    name: str = "log_softmax_int",
) -> T:
    "logsoftmax"
    return aten__log_softmax(
        g, sts, outputs, x, dim=dim, unnamed=unnamed, dtype=dtype, name=name
    )


def aten__log_softmax_backward_data(
    g: GraphBuilder,
    sts: Optional[Dict[str, Any]],
    outputs: List[str],
    grad_output: T,
    output: T,
    dim: int,
    input_dtype: Optional["torch.dtype"] = None,  # noqa: F821
    name: str = "_log_softmax_backward_data",
):
    "logsoftmax backward"
    itype = None
    grad_outputc = grad_output

    vexp = g.op.Exp(output, name=name)
    red = g.op.ReduceSum(
        grad_outputc,
        np.array([dim], dtype=np.int64),
        keepdims=True,
        name=name,
    )
    vmul = g.op.Mul(vexp, red, name=name)

    if input_dtype is not None:
        itype = torch_dtype_to_onnx_dtype(input_dtype)
        sub = g.op.Sub(grad_outputc, vmul, name=name)
        res = g.op.Cast(sub, to=itype, name=name, outputs=outputs)
    else:
        res = g.op.Sub(grad_outputc, vmul, outputs=outputs, name=name)

    set_type_shape_unary_op(g, vexp, output)
    set_type_shape_unary_op(g, vmul, vexp)
    set_type_shape_reduce_op(g, red, grad_outputc, keepdim=1, axes=(dim,))
    if not sts:
        set_type_shape_unary_op(g, res, grad_outputc, itype=itype)
    return res


def aten_lt(
    g: GraphBuilder,
    sts: Optional[Dict[str, Any]],
    outputs: List[str],
    x: T,
    y: T,
    name="lt",
) -> T:
    "less"
    x, y = prepare_inputs_homogeneous_operator(g, x, y)
    res = g.op.Less(x, y, outputs=outputs, name=name)
    if not sts:
        set_type_shape_binary_op(g, outputs[0], x, y, cmp_op=True)
    return res


def aten_lt_Scalar(
    g: GraphBuilder, sts: Optional[Dict[str, Any]], outputs: List[str], x: T, y: T
) -> T:
    "less"
    return aten_lt(g, sts, outputs, x, y, name="lt_Scalar")


def aten_lt_Tensor(
    g: GraphBuilder, sts: Optional[Dict[str, Any]], outputs: List[str], x: T, y: T
) -> T:
    "less"
    return aten_lt(g, sts, outputs, x, y, name="lt_Tensor")


def aten_matmul(
    g: GraphBuilder, sts: Optional[Dict[str, Any]], outputs: List[str], x: T, y: T
) -> T:
    "matmul"
    res = g.op.MatMul(x, y, outputs=outputs)
    if not sts:
        set_type_shape_binary_op(g, outputs[0], x, y)
    return res


def aten_masked_fill_Scalar(
    g: GraphBuilder,
    sts: Optional[Dict[str, Any]],
    outputs: List[str],
    x: T,
    mask: T,
    value: T,
    name="masked_fill_Scalar",
) -> T:
    "masked"
    dt = g.get_type(mask)
    if dt != TensorProto.BOOL:
        cmask = g.op.Cast(mask, to=TensorProto.BOOL, name=name)
    else:
        cmask = mask
    dtx = g.get_type(x)
    if isinstance(value, T):
        # A tensor then
        if g.get_type(value) != g.get_type(x):
            # We need to cast the constant into the same type as X
            # assuming x has the expected type.
            avalue = g.op.Cast(value, to=g.get_type(x), name=name)
        else:
            avalue = value
    else:
        avalue = np.array([value], dtype=tensor_dtype_to_np_dtype(dtx))
    res = g.op.Where(cmask, avalue, x, name=name)
    if not sts:
        g.set_type(res, dtx)
        if g.has_shape(mask):
            g.set_shape(res, g.get_shape(mask))
        else:
            g.set_rank(res, g.get_rank(mask))
    return res


def aten_masked_fill_Tensor(
    g: GraphBuilder,
    sts: Optional[Dict[str, Any]],
    outputs: List[str],
    x: T,
    mask: T,
    value,
    name="masked_fill_Tensor",
) -> T:
    "masked"
    return aten_masked_fill_Scalar(g, sts, outputs, x, mask, value, name=name)


def aten_max_dim(
    g: GraphBuilder,
    sts: Optional[Dict[str, Any]],
    outputs: List[str],
    x: T,
    dim: int,
    keepdim: bool = False,
    name: str = "max_dim",
) -> T:
    """maximum"""
    axes = np.array([dim], dtype=np.int64)
    res = g.op.ReduceMax(x, axes, name=name, outputs=outputs[:1], keepdims=1 if keepdim else 0)
    if not sts:
        set_type_shape_unary_op(g, res, x)
    if len(outputs) == 1:
        return res

    indices = g.op.ArgMax(
        x, axis=dim, keepdims=1 if keepdim else 0, name=name, outputs=outputs[1:]
    )
    if not sts:
        g.get_type(indices, TensorProto.INT64)
    return res, indices


def aten_max_other(
    g: GraphBuilder,
    sts: Optional[Dict[str, Any]],
    outputs: List[str],
    x: T,
    y: T,
    name: str = "max_other",
) -> T:
    """maximum"""

    if g.has_type(x) and g.has_type(y) and g.get_type(x) == g.get_type(y):
        res = g.op.Max(x, y, name=name, outputs=outputs)
        if not sts:
            set_type_shape_binary_op(g, res, x, y)
        return res

    if g.has_type(x) and g.has_type(y):
        # types are different
        assert g.get_type_known(outputs[0]), (
            f"Type mismatch for {x!r} ({g.get_type(x)}) and {y!r} ({g.get_type(y)}), "
            f"output {outputs[0]!r} has no type{g.get_debug_msg()}"
        )
        itype = g.get_type_known(outputs[0])
        if itype == g.get_type(x):
            res = g.op.Max(x, g.op.Cast(y, to=itype, name=name), name=name, outputs=outputs)
        elif itype == g.get_type(y):
            res = g.op.Max(g.op.Cast(x, to=itype, name=name), y, name=name, outputs=outputs)
        else:
            res = g.op.Max(
                g.op.Cast(x, to=itype, name=name),
                g.op.Cast(y, to=itype, name=name),
                name=name,
                outputs=outputs,
            )
        if not sts:
            set_type_shape_binary_op(g, res, x, y, itype=itype)
        return res

    raise AssertionError(
        f"Unable to guess the output type for {x!r} (type={g.get_type(x)}) "
        f"and {y!r} (type={g.get_type(y)})"
    )


def _aten_max_pool_onnx(
    g: GraphBuilder,
    sts: Optional[Dict[str, Any]],
    outputs: List[str],
    x: T,
    kernel_shape: Sequence[int],
    strides: Sequence[int],
    pads: Sequence[int],
    dilations: Sequence[int],
    ceil_mode: bool,
    unbatched_rank: int,
    name: str,
) -> T:
    "maxpool"
    # self_rank_is_unbatched_rank = Rank(self) == unbatched_rank
    # if self_rank_is_unbatched_rank:  # C,H,W -> N,C,H,W and N=1
    #     self = op.UnsqueezeAnyOpset(self, op.Constant(value_ints=[0]))

    pool_result, _ = g.op.MaxPool(
        x,
        ceil_mode=ceil_mode,
        dilations=dilations,
        kernel_shape=kernel_shape,
        pads=pads,
        strides=strides,
        name=name,
    )

    # if self_rank_is_unbatched_rank:
    #    pool_result = op.SqueezeAnyOpset(pool_result, op.Constant(value_ints=[0]))

    return pool_result


def aten_max_pool1d(
    g: GraphBuilder,
    sts: Optional[Dict[str, Any]],
    outputs: List[str],
    x: T,
    kernel_size: Sequence[int],
    stride: Sequence[int] = (),
    padding: Sequence[int] = (0, 0),
    dilation: Sequence[int] = (1, 1),
    ceil_mode: bool = False,
    name: str = "max_pool1d",
) -> T:
    """max_pool1d"""

    expand_size = 1

    kernel_shape, strides, pads, dilations = _adjust_attributes_of_max_pool(
        expand_size, kernel_size, stride, padding, dilation
    )

    return _aten_max_pool_onnx(
        g,
        sts,
        outputs,
        x,
        kernel_shape,
        strides,
        pads,
        dilations,
        ceil_mode,
        2,
        name=name,
    )


def aten_max_pool2d(
    g: GraphBuilder,
    sts: Optional[Dict[str, Any]],
    outputs: List[str],
    x: T,
    kernel_size: Sequence[int],
    stride: Sequence[int] = (),
    padding: Sequence[int] = (0, 0),
    dilation: Sequence[int] = (1, 1),
    ceil_mode: bool = False,
    name: str = "max_pool2d",
) -> T:
    "max_pool2d"
    expand_size = 2

    kernel_shape, strides, pads, dilations = _adjust_attributes_of_max_pool(
        expand_size, kernel_size, stride, padding, dilation
    )

    return _aten_max_pool_onnx(
        g,
        sts,
        outputs,
        x,
        kernel_shape,
        strides,
        pads,
        dilations,
        ceil_mode,
        3,
        name=name,
    )


def aten_max_pool3d(
    g: GraphBuilder,
    sts: Optional[Dict[str, Any]],
    outputs: List[str],
    x: T,
    kernel_size: Sequence[int],
    stride: Sequence[int] = (),
    padding: Sequence[int] = (0, 0, 0),
    dilation: Sequence[int] = (1, 1, 1),
    ceil_mode: bool = False,
    name: str = "max_pool3d",
) -> T:
    """max_pool3d"""

    expand_size = 3

    kernel_shape, strides, pads, dilations = _adjust_attributes_of_max_pool(
        expand_size, kernel_size, stride, padding, dilation
    )

    return _aten_max_pool_onnx(
        g,
        sts,
        outputs,
        x,
        kernel_shape,
        strides,
        pads,
        dilations,
        ceil_mode,
        4,
        name=name,
    )


def _aten_max_pool_with_indices_onnx(
    g: GraphBuilder,
    sts: Optional[Dict[str, Any]],
    outputs: List[str],
    x: T,
    kernel_size: Sequence[int],
    stride: Sequence[int],
    padding: Sequence[int],
    dilation: Sequence[int],
    ceil_mode: bool,
    unbatched_rank: int,
    n_dims_one: Sequence[int],
    n_dims_zero: Sequence[int],
    n_dims_axes: Sequence[int],
    name: str,
) -> Tuple[T, T]:
    "maxpool"
    if isinstance(ceil_mode, str):
        raise TypeError(f"Unexpected ceil_mode={ceil_mode}")
    is_unbatched_rank = g.rank(x) == unbatched_rank
    if is_unbatched_rank:
        x = g.op.UnsqueezeAnyOpset(x, axes=0)

    pool_result, indices = g.op.MaxPool(
        x,
        ceil_mode=ceil_mode,
        dilations=dilation,
        kernel_shape=kernel_size,
        pads=padding,
        strides=stride,
        name=name,
    )
    _, flatten_indices = g.op.MaxPool(
        x, dilations=dilation, kernel_shape=n_dims_one, strides=n_dims_one
    )

    ends = g.make_initializer("", np.array(n_dims_one, dtype=np.int64))
    starts = g.make_initializer("", np.array(n_dims_zero, dtype=np.int64))
    axes = g.make_initializer("", np.array(n_dims_axes, dtype=np.int64))

    delta = g.op.Slice(flatten_indices, starts, ends, axes, name=name)
    indices = g.op.Sub(indices, delta, name=name)

    if is_unbatched_rank:
        pool_result = g.op.SqueezeAnyOpset(
            pool_result, np.array([0], dtype=np.int64), name=name
        )
        indices = g.op.SqueezeAnyOpset(indices, np.array([0], dtype=np.int64), name=name)

    g.set_type(delta, g.get_type(flatten_indices))

    if outputs:
        if not isinstance(outputs, (tuple, list)):
            raise TypeError(
                f"Multiple outputs are expeted but type(outputs) is {type(outputs)}."
            )
        if len(outputs) != 2:
            raise ValueError(f"Multiple outputs are expeted but outputs is {outputs}.")
        return (
            g.op.Identity(pool_result, outputs=outputs[0], name=name),
            g.op.Identity(indices, outputs=outputs[1], name=name),
        )
    return pool_result, indices


def aten_max_pool2d_with_indices(
    g: GraphBuilder,
    sts: Optional[Dict[str, Any]],
    outputs: List[str],
    x: T,
    kernel_size: Sequence[int],
    stride: Sequence[int] = (),
    padding: Sequence[int] = (0, 0),
    dilation: Sequence[int] = (1, 1),
    ceil_mode: bool = False,
) -> Tuple[T, T]:
    "maxpool"
    assert isinstance(padding, (tuple, list))
    assert isinstance(ceil_mode, (bool, int))
    expand_size = 2

    kernel_shape, strides, pads, dilations = _adjust_attributes_of_max_pool(
        expand_size, kernel_size, stride, padding, dilation
    )

    return _aten_max_pool_with_indices_onnx(
        g,
        sts,
        outputs,
        x,
        kernel_shape,
        strides,
        pads,
        dilations,
        ceil_mode,
        3,
        ([1] * expand_size),
        ([0] * expand_size),
        ([2 + i for i in range(expand_size)]),
        name="max_pool2d_with_indices",
    )


def aten_mean_dim(
    g: GraphBuilder,
    sts: Optional[Dict[str, Any]],
    outputs: List[str],
    x: T,
    dim: Optional[Union[int, List[int]]] = None,
    keepdim: bool = False,
    dtype: Optional["torch.dtype"] = None,  # noqa: F821
) -> T:
    "reducemean"
    if dtype is not None:
        itype = torch_dtype_to_onnx_dtype(dtype)
        xc = g.op.Cast(x, to=itype)
    else:
        xc = x
    if dim is None:
        result = g.op.ReduceMeanAnyOpset(
            xc, keepdims=keepdim, outputs=outputs, name="mean_dim"
        )
    else:
        if isinstance(dim, int):
            adim = np.array([dim], dtype=np.int64)
        else:
            adim = np.array(dim, dtype=np.int64)
        result = g.op.ReduceMeanAnyOpset(
            xc, adim, keepdims=keepdim, outputs=outputs, name="mean_dim"
        )
    if not sts:
        set_type_shape_reduce_op(g, outputs[0], x, keepdim=keepdim)
    return result


def aten_min_other(
    g: GraphBuilder,
    sts: Optional[Dict[str, Any]],
    outputs: List[str],
    x: T,
    y: T,
    name: str = "min_other",
) -> T:
    """minimum"""

    res = g.op.Min(x, y, name=name, outputs=outputs)
    if not sts:
        set_type_shape_binary_op(g, res, x, y)
    return res


def aten_mm(
    g: GraphBuilder, sts: Optional[Dict[str, Any]], outputs: List[str], x: T, y: T
) -> T:
    "matmul"
    res = g.op.MatMul(x, y, outputs=outputs, name="mm")
    if not sts:
        set_type_shape_matmul(g, res, x, y)
    return res


def aten_mul(
    g: GraphBuilder,
    sts: Optional[Dict[str, Any]],
    outputs: List[str],
    x: T,
    y: T,
    name="mul",
) -> T:
    "mul"
    if (
        isinstance(x, str)
        and isinstance(y, str)
        and g.get_type(x) == TensorProto.BOOL
        and g.get_type(y) == TensorProto.BOOL
    ):
        res = g.op.And(x, y, name=f"{name}_and", outputs=outputs)
    else:
        res, x, y = prepare_inputs_homogeneous_operator(
            g,
            x,
            y,
            f=g.op.Mul,
            name=name,
            outputs=outputs,
            sts=sts,
        )
    if not sts:
        set_type_shape_binary_op(g, res, x, y)
    return res


def aten_imul(
    g: GraphBuilder,
    sts: Optional[Dict[str, Any]],
    outputs: List[str],
    x: T,
    y: T,
    name="imul",
) -> T:
    "imul"
    return aten_mul(g, sts, outputs, x, g.op.CastLike(y, x, name=name), name=name)


def aten_mul_Scalar(
    g: GraphBuilder, sts: Optional[Dict[str, Any]], outputs: List[str], x: T, y: T
) -> T:
    "mul"
    return aten_mul(g, sts, outputs, x, y, name="mul_Scalar")


def aten_mul_Tensor(
    g: GraphBuilder, sts: Optional[Dict[str, Any]], outputs: List[str], x: T, y: T
) -> T:
    "mul"
    return aten_mul(g, sts, outputs, x, y, name="mul_Tensor")


def aten_multiply_Tensor(
    g: GraphBuilder,
    sts: Optional[Dict[str, Any]],
    outputs: List[str],
    x: T,
    y: T,
    name="multiply_Tensor",
) -> T:
    "mul"
    return aten_mul(g, sts, outputs, x, y, name=name)


def aten_native_dropout(
    g: GraphBuilder,
    sts: Optional[Dict[str, Any]],
    outputs: List[str],
    x: T,
    p: float,
    train: bool = False,
    name: str = "native_dropout",
):
    "dropout"
    if not train:
        assert len(outputs) == 1, f"train is False and outputs is {outputs}{g.get_debug_msg()}"
        return g.op.Identity(x, outputs=outputs, name=name)
    assert len(outputs) == 2, f"train is True and outputs is {outputs}{g.get_debug_msg()}"
    tp = g.make_initializer("", np.array(p, dtype=tensor_dtype_to_np_dtype(g.get_type(x))))
    tt = g.make_initializer("", np.array(train, dtype=np.bool_))
    g.make_node("Dropout", [x, tp, tt], outputs, name=name)
    if not sts:
        set_type_shape_unary_op(g, outputs[0], x)
        g.set_type(outputs[1], TensorProto.BOOL)
        if g.has_shape(x):
            g.set_shape(outputs[1], g.get_shape(x))
        else:
            g.set_rank(outputs[1], g.get_rank(x))
    return tuple(outputs)


def aten_native_layer_norm(
    g: GraphBuilder,
    sts: Optional[Dict[str, Any]],
    outputs: List[str],
    x: T,
    normalized_shape: Tuple[int, ...],  # int64
    weight: Optional[T] = None,
    bias: Optional[T] = None,
    eps: float = 1e-05,
    name: str = "aten_native_layer_norm",
) -> Tuple[T, T, T]:
    "native_layer_norm"
    assert isinstance(normalized_shape, list) and all_int(normalized_shape), (
        f"aten_native_layer_norm not implemented for normalized_shape={normalized_shape}"
        f"{g.get_debug_msg()}"
    )
    start_axis = -len(normalized_shape)

    if weight is None:
        dtype = tensor_dtype_to_np_dtype(g.get_type(x))
        weight = g.op.ConstantOfShape(
            g.op.Shape(x, start=start_axis, name=name),
            value=from_array([1], dtype=dtype),
            name=name,
        )

    g.make_node(
        "LayerNormalization",
        [x, weight, bias or ""],
        outputs,
        axis=start_axis,
        epsilon=eps,
        name=name,
    )
    if not sts:
        g.set_type(outputs[0], g.get_type(x))
        g.get_type(outputs[1], TensorProto.FLOAT)
        g.get_type(outputs[2], TensorProto.FLOAT)
        if g.has_shape(x):
            g.set_shape(outputs[0], g.get_shape(x))
        else:
            g.set_rank(outputs[0], g.get_rank(x))
        g.set_shape(outputs[1], (1,))
        g.set_shape(outputs[2], (1,))

    return tuple(outputs)


def aten__native_batch_norm_legit_no_training(
    g: GraphBuilder,
    sts: Optional[Dict[str, Any]],
    outputs: List[str],
    x: T,
    weight: Optional[T] = None,
    bias: Optional[T] = None,
    running_mean: Optional[T] = None,
    running_var: Optional[T] = None,
    momentum: float = 0.9,
    eps: float = 1e-05,
    name: str = "_native_batch_norm_legit_no_training",
) -> Tuple[T, T, T]:
    """batch normalization = aten__native_batch_norm with training=False"""
    return aten__native_batch_norm(
        g,
        sts,
        outputs,
        x,
        weight=weight,
        bias=bias,
        running_mean=running_mean,
        running_var=running_var,
        training=False,
        momentum=momentum,
        eps=eps,
        name=name,
        empty_mean_std=True,
    )


def aten__native_batch_norm_legit_no_stats(
    g: GraphBuilder,
    sts: Optional[Dict[str, Any]],
    outputs: List[str],
    x: T,
    weight: Optional[T] = None,
    bias: Optional[T] = None,
    training: bool = False,
    momentum: float = 0.9,
    eps: float = 1e-05,
    name: str = "_native_batch_norm_legit_no_stats",
) -> Tuple[T, T, T]:
    """batch normalization = aten__native_batch_norm"""
    return aten__native_batch_norm(
        g,
        sts,
        outputs,
        x,
        weight=weight,
        bias=bias,
        training=training,
        momentum=momentum,
        eps=eps,
        name=name,
    )


def aten__native_batch_norm(
    g: GraphBuilder,
    sts: Optional[Dict[str, Any]],
    outputs: List[str],
    x: T,
    weight: Optional[T] = None,
    bias: Optional[T] = None,
    running_mean: Optional[T] = None,
    running_var: Optional[T] = None,
    training: bool = False,
    momentum: float = 0.9,
    eps: float = 1e-05,
    name: str = "_native_batch_norm",
    empty_mean_std: bool = False,
) -> Tuple[T, T, T]:
    """batch normalization"""
    assert g.has_rank(x), f"{x!r} must have a known rank{g.get_debug_msg()}"
    assert g.has_type(x), f"{x!r} must have a known type{g.get_debug_msg()}"
    dtype = tensor_dtype_to_np_dtype(g.get_type(x))

    if weight is None:
        # default is 1
        cst = np.array([1], dtype=dtype)
        weight = g.op.Expand(cst, g.op.Shape(x, start=1, end=2, name=name), name=name)

    if bias is None:
        # default is 0
        cst = np.array([0], dtype=dtype)
        bias = g.op.Expand(cst, g.op.Shape(x, start=1, end=2, name=name), name=name)

    axes_py = list(range(g.get_rank(x)))
    axes_py.pop(1)
    axes_np = np.array(axes_py, dtype=np.int64)

    if running_mean is None:
        # default is mean
        running_mean = g.op.ReduceMeanAnyOpset(x, axes_np, name=name, keepdims=0)

    if running_var is None:
        # default is var
        mean = g.op.ReduceMeanAnyOpset(x, axes_np, name=name, keepdims=1)
        input_sub_mean = g.op.Sub(x, mean, name=name)
        sqr_input_sub_mean = g.op.Pow(input_sub_mean, np.array([2], dtype=np.int64), name=name)
        running_var = g.op.ReduceMean(sqr_input_sub_mean, axes_np, name=name, keepdims=0)

    assert len(outputs) == 3, (
        f"Unexpected number of outputs {outputs!r}, "
        f"training_mode={training}{g.get_debug_msg()}"
    )

    if training:
        outs = [outputs[0], g.unique_name(f"{name}_mean"), g.unique_name(f"{name}_var")]
    else:
        outs = outputs[:1]
    batch_out = g.op.BatchNormalization(
        x,
        weight,
        bias,
        running_mean,
        running_var,
        epsilon=eps,
        momentum=1 - momentum,
        # training_mode=1 is not supported by onnxruntime
        # Training mode does not support BN opset 14 (or higher) yet.
        # An optimizer should probably take care of that.
        training_mode=0 if not training else 1,
        name=name,
        outputs=outs,
    )
    if training:
        norm, bmean, bvar = batch_out
        g.set_type(bmean, TensorProto.FLOAT)
        g.set_type(bvar, TensorProto.FLOAT)
    else:
        assert isinstance(
            batch_out, str
        ), f"Unexpected output for batch normalisation{g.get_debug_msg()}"
        norm = batch_out

    if empty_mean_std:
        assert g.has_shape(
            x
        ), f"Not implemented when shape for {x!r} is not known{g.get_debug_msg()}"
        shape = g.get_shape(x)
        assert (
            len(shape) >= 2
        ), f"Not implemented when shape of {x!r} is {shape}{g.get_debug_msg()}"
        assert is_static_dimension(
            shape[1]
        ), f"Not implemented when shape of {x!r} is {shape}{g.get_debug_msg()}"
        size = shape[1]
        running_mean_fp32 = g.op.ConstantOfShape(np.array([size], dtype=np.int64), name=name)
        invstd = g.op.Identity(running_mean_fp32, name=name)
    elif not training:
        # CUDA and CPU gives different shapes:
        # https://github.com/pytorch/pytorch/blob/a44f8894fa6d973693aab44a3dda079a168b05c1/torch/_decomp/decompositions.py#L1451-L1457
        # We use CUDA's output here
        invstd = g.op.Reciprocal(
            g.op.Sqrt(
                g.op.Add(running_var, np.array([eps], dtype=dtype), name=name),
                name=name,
            ),
            name=name,
        )
        # https://github.com/pytorch/pytorch/blob/a44f8894fa6d973693aab44a3dda079a168b05c1/torch/_decomp/decompositions.py#L1475
        running_mean_fp32 = g.op.Cast(running_mean, to=TensorProto.FLOAT, name=name)
        invstd = g.op.Cast(invstd, to=TensorProto.FLOAT, name=name)
    else:
        running_mean_fp32, invstd = bmean, bvar

    if not sts:
        set_type_shape_unary_op(g, norm, x)

    itype = g.get_type(x)
    m = g.op.Cast(running_mean_fp32, to=itype, name=name, outputs=outputs[1:2])
    s = g.op.Cast(invstd, to=itype, name=name, outputs=outputs[2:3])
    return norm, m, s


def aten_cudnn_batch_norm(
    g: GraphBuilder,
    sts: Optional[Dict[str, Any]],
    outputs: List[str],
    x: T,
    weight: T,
    bias: Optional[T],
    running_mean: Optional[T],
    running_var: Optional[T],
    training: bool = False,
    momentum: float = 0.9,
    eps: float = 1e-05,
    name: str = "cudnn_batch_norm",
) -> Tuple[T, T, T]:
    """cudnn_batch_norm"""
    a, b, c = aten__native_batch_norm(
        g,
        sts,
        outputs[:3],
        x,
        weight,
        bias,
        running_mean=running_mean,
        running_var=running_var,
        training=training,
        momentum=momentum,
        eps=eps,
        name=name,
    )

    d = g.op.ConstantOfShape(
        np.array([0], dtype=np.int64),
        value=from_array(np.array([0], dtype=tensor_dtype_to_np_dtype(TensorProto.UINT8))),
        outputs=outputs[3:],
        name=name,
    )
    if training:
        # Cudnn return running mean and variance when training is True
        return a, b, c, d

    return a, b, c, d


def aten_col2im(
    g: GraphBuilder,
    sts: Optional[Dict[str, Any]],
    outputs: List[str],
    x: T,
    output_size: List[int],
    kernel_size: List[int],
    dilation: Sequence[int] = (1, 1),
    padding: Sequence[int] = (0, 0),
    stride: Sequence[int] = (1, 1),
    name: str = "col2im",
) -> T:
    """col2im"""

    assert (
        isinstance(output_size, list) and len(output_size) == 2
    ), f"not supported for output_size={output_size}{g.get_debug_msg()}"
    assert (
        isinstance(kernel_size, list) and len(kernel_size) == 2
    ), f"not supported for kernel_size={kernel_size}{g.get_debug_msg()}"
    assert isinstance(dilation, (tuple, list)) and (
        len(dilation) == 2
    ), f"not supported for dilation={dilation}{g.get_debug_msg()}"
    assert isinstance(stride, (tuple, list)) and (
        len(stride) == 2
    ), f"not supported for stride={stride}{g.get_debug_msg()}"

    # The pads should be [w, x, y, z] for ONNX
    if len(padding) == 1:  # [w] -> [w, w, w, w]
        pads = padding * 4
    elif len(padding) == 2:  # [w, x] -> [w, x, w, x]
        pads = padding * 2
    else:  # assert len(padding) == 4, already [w, x, y, z]
        pads = padding

    # Only one ONNX op here so didn't write a private function
    return g.op.Col2Im(
        x,
        np.array(output_size, dtype=np.int64),
        np.array(kernel_size, dtype=np.int64),
        dilations=list(dilation),
        pads=list(pads),
        strides=list(stride),
        name=name,
        outputs=outputs,
    )


def aten_ne(
    g: GraphBuilder,
    sts: Optional[Dict[str, Any]],
    outputs: List[str],
    x: T,
    y: T,
    name="ne",
) -> T:
    "not equal"
    x, y = prepare_inputs_homogeneous_operator(g, x, y)
    eq = g.op.Equal(x, y, name=name)
    res = g.op.Not(eq, name=name, outputs=outputs)
    if not sts:
        set_type_shape_binary_op(g, eq, x, y, cmp_op=True)
        set_type_shape_unary_op(g, res, eq)
    return res


def aten_ne_Scalar(
    g: GraphBuilder,
    sts: Optional[Dict[str, Any]],
    outputs: List[str],
    x: T,
    y: T,
    name="ne_Scalar",
) -> T:
    "not equal"
    res = aten_ne(g, sts, outputs, x, y, name=name)
    if not sts:
        set_type_shape_binary_op(g, outputs[0], x, y, cmp_op=True)
    return res


def aten_ne_Tensor(
    g: GraphBuilder,
    sts: Optional[Dict[str, Any]],
    outputs: List[str],
    x: T,
    y: T,
    name="ne_Tensor",
) -> T:
    "not equal"
    res = aten_ne(g, sts, outputs, x, y, name=name)
    if not sts:
        set_type_shape_binary_op(g, outputs[0], x, y, cmp_op=True)
    return res


def aten_neg(
    g: GraphBuilder, sts: Optional[Dict[str, Any]], outputs: List[str], x: T, name="neg"
) -> T:
    "neg"
    res = g.make_node("Neg", [x], outputs, name=name)
    if not sts:
        set_type_shape_unary_op(g, res, x)
    return res


def aten_new_zeros(
    g: GraphBuilder,
    sts: Optional[Dict[str, Any]],
    outputs: List[str],
    x: T,
    size: T,
    dtype: Optional["torch.dtype"] = None,  # noqa: F821
    layout=None,
    device: Optional["torch.device"] = None,  # noqa: F821
    pin_memory=None,
    name: str = "seros",
) -> T:
    "constantofshape"
    if dtype is None:
        dtype = onnx_dtype_to_torch_dtype(g.get_type(x))
    return aten_full(
        g,
        sts,
        outputs,
        size,
        fill_value=None,
        dtype=dtype,
        layout=layout,
        device=device,
        pin_memory=pin_memory,
        name=name,
    )


def aten_nll_loss_forward(
    g: GraphBuilder,
    sts: Optional[Dict[str, Any]],
    outputs: List[str],
    self: T,
    target: T,
    weight: Optional[T] = None,
    reduction: int = 0,
    ignore_index: int = -1,
    name: str = "nll_loss_forward",
) -> Tuple[T, T]:
    """nll_loss_forward"""
    n_dims = g.get_rank(self)
    channel_dim = 1
    if n_dims < 2:
        channel_dim = 0

    if weight is not None:
        weight_shape = g.get_shape(weight)
        if n_dims > 1:
            shape = [1] * n_dims
            shape[channel_dim] = weight_shape[0]
            w = g.op.Reshape(weight, np.array(shape, dtype=np.int64), name=name)
        else:
            w = weight
        self = g.op.Mul(self, w, name=name)

    target_not = g.op.Not(
        g.op.Equal(target, np.array([ignore_index], dtype=np.int64), name=name),
        name=name,
    )
    safe_target = g.op.Where(
        target_not,
        target,
        np.array([0], dtype=tensor_dtype_to_np_dtype(g.get_type(target))),
        name=name,
    )
    g.set_type_shape_or_rank(safe_target, like=target)
    safe_target_ = g.op.UnsqueezeAnyOpset(
        safe_target, np.array([channel_dim], dtype=np.int64), name=name
    )

    # result = -torch.gather(self, channel_dim, safe_target_).squeeze(channel_dim)
    result_ = g.op.Neg(
        g.op.SqueezeAnyOpset(
            g.op.GatherElements(self, safe_target_, axis=channel_dim, name=name),
            np.array([channel_dim], dtype=np.int64),
            name=name,
        ),
        name=name,
    )

    # result = torch.where(target != ignore_index, result, 0)
    result = g.op.Where(
        target_not,
        result_,
        np.array([0], dtype=tensor_dtype_to_np_dtype(g.get_type(self))),
        name=name,
    )
    g.set_type_shape_or_rank(result, like=result_)

    if reduction is None and n_dims > 1:
        return g.op.Identity(result, name=name, outputs=outputs[:1]), g.op.Identity(
            np.array([0], dtype=tensor_dtype_to_np_dtype(g.get_type(result))),
            name=name,
            outputs=outputs[1:],
        )

    if weight is not None:
        # w = w.expand(self.shape)
        self_shape = g.op.Shape(self, name=name)
        w_ = g.op.Expand(w, self_shape, name=name)

        # wsum = torch.gather(w, channel_dim, safe_target_).squeeze(channel_dim)
        gathered = g.op.GatherElements(w_, safe_target_, axis=channel_dim, name=name)
        wsum = g.op.SqueezeAnyOpset(
            gathered,
            np.array([channel_dim], dtype=np.int64),
            name=name,
        )

        # wsum = torch.where(target != ignore_index, wsum, 0)
        wsum_ = g.op.Where(
            target_not,
            wsum,
            np.array([0], dtype=tensor_dtype_to_np_dtype(g.get_type(wsum))),
            name=name,
        )
        g.set_type_shape_or_rank(wsum_, like=wsum)
        total_weight = g.op.ReduceSumAnyOpset(
            wsum_, name=name, outputs=outputs[1:], keepdims=0
        )
    else:
        # total_weight = (target != ignore_index).sum().to(self)
        total_weight = g.op.ReduceSumAnyOpset(
            g.op.Cast(target_not, to=g.get_type(self), name=name),
            name=name,
            outputs=outputs[1:],
            keepdims=0,
        )

    if reduction == Reduction.SUM.value:
        final_result = g.op.ReduceSumAnyOpset(
            result, name=name, outputs=outputs[:1], keepdims=0
        )
    elif reduction == Reduction.MEAN.value:
        final_result = g.op.Div(
            g.op.ReduceSumAnyOpset(result, name=name, keepdims=0),
            total_weight,
            outputs=outputs[:1],
            name=name,
        )
    else:
        final_result = g.op.Identity(result, name=name, outputs=outputs[:1])

    return final_result, total_weight


def aten_not(
    g: GraphBuilder,
    sts: Optional[Dict[str, Any]],
    outputs: List[str],
    x: T,
    name: str = "not",
) -> T:
    "not"
    res = g.make_node("Not", [x], outputs, name=name)
    if not sts:
        set_type_shape_unary_op(g, res, x)
    return res


def aten_not_(
    g: GraphBuilder,
    sts: Optional[Dict[str, Any]],
    outputs: List[str],
    x: T,
    name: str = "not",
) -> T:
    "not"
    return aten_not(g, sts, outputs, x, name="not_")


def aten_ones(
    g: GraphBuilder,
    sts: Optional[Dict[str, Any]],
    outputs: List[str],
    size: T,
    dtype: Optional[int] = None,
    layout=None,
    device: Optional["torch.device"] = None,  # noqa: F821
    pin_memory=None,
    name: str = "ones",
) -> T:
    "constantofshape"
    import torch

    assert layout is None, f"ones not implemented for layout={layout!r} is not None"
    assert not pin_memory, "ones not implemented for pin_memory=True"
    new_shape = None
    if isinstance(size, (tuple, list)):
        if all_int(size) and min(size) > 0:
            isize = np.array(size, dtype=np.int64)
            new_shape = tuple(size)
        else:
            isize = g.make_shape_from_results(list(size), name=f"{name}_dyn")
            new_shape = tuple(size)
    elif isinstance(size, int):
        isize = np.array([size], dtype=np.int64)
        new_shape = (size,)
    elif isinstance(size, torch.Tensor):
        isize = size.detach().numpy().astype(np.int64)
        new_shape = tuple(isize)
    else:
        isize = g.op.Cast(size, to=TensorProto.INT64)
        new_shape = None
    if dtype is None:
        import torch

        dtype = torch.float32
    res = g.op.ConstantOfShape(
        isize,
        value=from_array(
            np.array([1], dtype=tensor_dtype_to_np_dtype(torch_dtype_to_onnx_dtype(dtype)))
        ),
        outputs=outputs,
        name=name,
    )
    if not sts:
        g.set_type(res, dtype)
        if new_shape:
            g.set_shape(res, new_shape)
    return res


def aten_ones_like(
    g: GraphBuilder,
    sts: Optional[Dict[str, Any]],
    outputs: List[str],
    x: T,
    dtype: Optional["torch.dtype"] = None,  # noqa: F821
    layout=None,
    device: Optional["torch.device"] = None,  # noqa: F821
    pin_memory=None,
    memory_format=None,
) -> T:
    "constantofshape"
    return aten_full_like(
        g,
        sts,
        outputs,
        x,
        1,
        dtype=dtype or g.get_type(x),
        name="ones_like",
    )


def aten_pad(
    g: GraphBuilder,
    sts: Optional[Dict[str, Any]],
    outputs: List[str],
    x: T,
    pad: Tuple[int, ...],
    mode: str = "constant",
    value: Optional[float] = None,
    name: str = "pad",
) -> T:
    """pad"""
    assert mode in {
        "constant",
        "reflect",
    }, f"Not implemented for mode={mode!r}{g.get_debug_msg()}"
    assert g.has_rank(x), f"Not implemented when rank of {x!r} is missing{g.get_debug_msg()}"
    value = float(value or 0)

    rk = g.get_rank(x)
    if len(pad) < rk * 2:
        pad = list(pad) + list((0,) * (rk * 2 - len(pad)))

    new_pad = pad[::2][::-1] + pad[1::2][::-1]

    dtype = tensor_dtype_to_np_dtype(g.get_type(x))
    cst = np.array(value, dtype=dtype)
    res = g.op.Pad(
        x, np.array(new_pad, dtype=np.int64), cst, name=name, outputs=outputs, mode=mode
    )
    if not sts:
        g.set_type(res, g.get_type(x))
        if g.has_rank(x):
            g.set_rank(res, g.get_rank(x))
    return res


def aten_constant_pad_nd(
    g: GraphBuilder,
    sts: Optional[Dict[str, Any]],
    outputs: List[str],
    x: T,
    pad: Any,
    value: float = 0.0,
    name: str = "constant_pad_nd",
) -> T:
    """pad"""
    if all_int(pad) and isinstance(value, (int, float)):
        if value == 0:
            return aten_pad(g, sts, outputs, x, pad, mode="constant", name=name)
        return aten_pad(g, sts, outputs, x, pad, mode="constant", name=name, value=value)

    raise AssertionError(
        f"Not implemented for pad={pad!r}, value={value!r}{g.get_debug_msg()}"
    )


def aten_reflection_pad2d(
    g: GraphBuilder,
    sts: Optional[Dict[str, Any]],
    outputs: List[str],
    x: T,
    pad: Any,
    value: float = 0.0,
    name: str = "reflection_pad2d",
) -> T:
    """pad"""
    if all_int(pad) and isinstance(value, (int, float)):
        if value == 0:
            return aten_pad(g, sts, outputs, x, pad, mode="reflect", name=name)
        return aten_pad(g, sts, outputs, x, pad, mode="reflect", name=name, value=value)

    raise AssertionError(
        f"Not implemented for pad={pad!r}, value={value!r}{g.get_debug_msg()}"
    )


def aten_permute(
    g: GraphBuilder,
    sts: Optional[Dict[str, Any]],
    outputs: List[str],
    x: T,
    dims: Sequence[int],
) -> T:
    "transpose"
    if not dims:
        return g.op.Transpose(x, outputs=outputs, name="permute")

    dims = [axis + len(dims) if axis < 0 else axis for axis in dims]
    return g.op.Transpose(x, perm=dims, outputs=outputs, name="permute")


def aten_pow_Scalar(
    g: GraphBuilder,
    sts: Optional[Dict[str, Any]],
    outputs: List[str],
    x: T,
    exponent: T,
    name: str = "pow_Scalar",
) -> T:
    "pow"
    return aten_pow_Tensor_Tensor(g, sts, outputs, x, exponent, name=name)


def aten_pow_Tensor_Scalar(
    g: GraphBuilder,
    sts: Optional[Dict[str, Any]],
    outputs: List[str],
    x: T,
    exponent: T,
    name: str = "pow_Tensor_Scalar",
) -> T:
    "pow"
    return aten_pow_Tensor_Tensor(g, sts, outputs, x, exponent, name=name)


def aten_pow_Tensor_Tensor(
    g: GraphBuilder,
    sts: Optional[Dict[str, Any]],
    outputs: List[str],
    x: T,
    exponent: T,
    name: str = "pow_Tensor_Tensor",
) -> T:
    "pow"
    if isinstance(exponent, (int, float)):
        if exponent == 1:
            # The node is removed.
            return g.op.Identity(x, outputs=outputs)
        exponent = np.array([exponent])
    if isinstance(x, (int, float)):
        assert isinstance(exponent, str), (
            f"Unexpected type for exponent, type(x)={type(x)}, "
            f"type(exponent)={type(exponent)}{g.get_debug_msg()}"
        )
        itype = g.get_type(exponent)
        x = np.array([x], dtype=tensor_dtype_to_np_dtype(itype))
        res = g.op.Pow(x, exponent, outputs=outputs, name=name)
        if not sts:
            set_type_shape_unary_op(g, res, exponent)
        return res

    if isinstance(exponent, np.ndarray):
        if g.has_type(x):
            exponent = exponent.astype(tensor_dtype_to_np_dtype(g.get_type(x)))
        else:
            exponent = g.op.CastLike(exponent, x, name=name)
    else:
        assert isinstance(
            exponent, str
        ), f"unexpected type {type(exponent)} for exponent{g.get_debug_msg()}"
        assert g.get_type(x) == g.get_type(exponent), (
            f"type mismatch between {x!r} and {exponent!r}, "
            f"{g.get_type(x)} != {g.get_type(exponent)}{g.get_debug_msg()}"
        )
    res = g.op.Pow(x, exponent, outputs=outputs, name=name)
    if not sts:
        set_type_shape_unary_op(g, res, x)
    return res


def aten_prelu(
    g: GraphBuilder,
    sts: Optional[Dict[str, Any]],
    outputs: List[str],
    a: T,
    slope: T,
    name: str = "prelu",
) -> T:
    "prelu"
    if g.has_rank(a) and g.is_constant(slope):
        cst = g.get_constant(slope, computed_value=True)
        if cst.size == 1:
            rc = g.get_rank(slope)
            r = g.get_rank(a)
            if r != rc:
                # onnxruntime is faster when the rank of the slope is the same
                # as the rank of the input even if it contains only one element
                slope = g.op.Reshape(slope, np.array((1,) * r, dtype=np.int64), name=name)
    res = g.op.PRelu(a, slope, name=name, outputs=outputs)
    if not sts:
        set_type_shape_unary_op(g, res, a)
    return res


def aten__prelu_kernel(
    g: GraphBuilder, sts: Optional[Dict[str, Any]], outputs: List[str], x: T, weight: T
) -> T:
    "prelu"
    dtype = tensor_dtype_to_np_dtype(g.get_type(x))
    ge = g.op.Greater(x, np.array([0], dtype=dtype), name="_prelu_kernel")
    mu = g.op.Mul(x, weight, name="_prelu_kernel")
    res = g.op.Where(ge, x, mu, outputs=outputs, name="_prelu_kernel")
    set_type_shape_unary_op(g, ge, x, TensorProto.BOOL)
    set_type_shape_unary_op(g, mu, weight)
    if not sts:
        set_type_shape_unary_op(g, res, x)
    return res


def aten__prelu_kernel_backward(
    g: GraphBuilder,
    sts: Optional[Dict[str, Any]],
    outputs: List[str],
    grad_output: T,
    x: T,
    weight: T,
) -> Tuple[T, T]:
    "prelu backward"
    dtype = tensor_dtype_to_np_dtype(g.get_type(x))
    zero = g.make_initializer("zero", np.array([0], dtype=dtype))
    xg0 = g.op.Greater(x, zero, name="_prelu_kernel_backward")
    mu1 = g.op.Mul(weight, grad_output, name="_prelu_kernel_backward")
    input_grad = g.op.Where(
        xg0,
        grad_output,
        mu1,
        name="_prelu_kernel_backward",
        outputs=outputs[:1],
    )
    mu2 = g.op.Mul(x, grad_output, name="_prelu_kernel_backward")
    weight_grad = g.op.Where(
        xg0, zero, mu2, name="_prelu_kernel_backward", outputs=outputs[1:]
    )
    set_type_shape_unary_op(g, xg0, x, TensorProto.BOOL)
    set_type_shape_unary_op(g, mu1, weight)
    set_type_shape_unary_op(g, mu2, x)
    if not sts:
        set_type_shape_unary_op(g, input_grad, x)
        set_type_shape_unary_op(g, weight_grad, weight)
    return input_grad, weight_grad


def aten_reciprocal(
    g: GraphBuilder,
    sts: Optional[Dict[str, Any]],
    outputs: List[str],
    x: T,
    name: str = "reciprocal",
) -> T:
    """reciprocal"""
    res = g.op.Reciprocal(x, name=name, outputs=outputs)
    if not sts:
        set_type_shape_unary_op(g, res, x)
    return res


def aten_relu(
    g: GraphBuilder,
    sts: Optional[Dict[str, Any]],
    outputs: List[str],
    x: T,
    inplace: bool = False,
) -> T:
    "relu"
    assert not inplace, f"inplace computation is not allowed with onnx{g.get_debug_msg()}"
    res = g.op.Relu(x, outputs=outputs)
    if not sts:
        set_type_shape_unary_op(g, outputs[0], x)
    return res


def aten_rrelu_with_noise_backward(
    g: GraphBuilder,
    sts: Optional[Dict[str, Any]],
    outputs: List[str],
    grad_output: T,
    x: T,
    noise: T,
    lower: float,
    upper: float,
    training: bool,
    self_is_result: bool,
    name: str = "rrelu_with_noise_backward",
) -> T:
    "rrelu"
    assert not training, f"Not implemented if training is True{g.get_debug_msg()}"

    # if training and upper - lower > 1e-6:
    #     return grad_output.mul(noise)
    negative_slope = (lower + upper) / 2
    return aten_leaky_relu_backward(
        g, sts, outputs, grad_output, x, negative_slope, self_is_result, name=name
    )


def aten_remainder(
    g: GraphBuilder,
    sts: Optional[Dict[str, Any]],
    outputs: List[str],
    x: T,
    other: T,
    name="remainder",
) -> T:
    """mod"""

    # a - a.div(b, rounding_mode="floor") * b
    if isinstance(other, (int, float)):
        dtype = tensor_dtype_to_np_dtype(g.get_type(x))
        res = g.op.Mod(x, np.array([other], dtype=dtype), name=name, outputs=outputs)
        if not sts:
            set_type_shape_unary_op(g, res, x)
        return res

    # rounded_quotient = g.op.Floor(g.op.Div(self, other))
    # return op.Sub(self, op.Mul(rounded_quotient, other))
    itype = g.get_type(x)
    if itype in {
        TensorProto.FLOAT,
        TensorProto.DOUBLE,
        TensorProto.FLOAT16,
        TensorProto.BFLOAT16,
    }:
        # This does not work for negative values.
        # res = g.op.Mod(x, other, name=name, outputs=outputs, fmod=1)

        rounded_quotient = g.op.Floor(g.op.Div(x, other, name=name), name=name)
        res = g.op.Sub(
            x, g.op.Mul(rounded_quotient, other, name=name), outputs=outputs, name=name
        )
    else:
        res = g.op.Mod(x, other, name=name, outputs=outputs)
    if not sts:
        set_type_shape_unary_op(g, res, x)
    return res


def aten_remainder_Scalar(
    g: GraphBuilder, sts: Optional[Dict[str, Any]], outputs: List[str], x: T, other: T
) -> T:
    """mod"""
    return aten_remainder(g, sts, outputs, x, other, name="remainder_Scalar")


def aten_remainder_Tensor(
    g: GraphBuilder, sts: Optional[Dict[str, Any]], outputs: List[str], x: T, other: T
) -> T:
    """mod"""
    return aten_remainder(g, sts, outputs, x, other, name="remainder_Tensor")


def aten_repeat(
    g: GraphBuilder,
    sts: Optional[Dict[str, Any]],
    outputs: List[str],
    x: T,
    repeats: T,
    name: str = "repeat",
) -> T:
    "repeat"
    assert isinstance(repeats, (tuple, list))
    if all_int(repeats):
        irep = np.array(repeats, dtype=np.int64)
    elif g.is_dynamic_shape(repeats):
        # repeats is like a shape
        irep = g.make_shape_from_results(repeats)
    else:
        raise RuntimeError(f"repeat not implemented for repeats={repeats}{g.get_debug_msg()}")
    if g.get_rank(x) != len(repeats):
        expanded = g.op.Expand(x, np.array((1,) * len(repeats), dtype=np.int64), name=name)
    else:
        expanded = x
    res = g.op.Tile(expanded, irep, name=name)
    if not sts:
        g.set_type(res, g.get_type(x))
        if g.has_shape(x) and all_int(repeats):
            shape = g.get_shape(x)
            if len(shape) == len(repeats):
                new_shape = np.array(shape) * irep
                g.set_shape(res, tuple(map(int, new_shape)))
            else:
                g.set_rank(res, len(repeats))
        else:
            g.set_rank(res, len(repeats))
    return res


def aten_repeat_interleave(
    g: GraphBuilder,
    sts: Optional[Dict[str, Any]],
    outputs: List[str],
    x: T,
    repeats: List[int],
    dim: Optional[int] = None,
    output_size: Optional[Tuple[int, ...]] = None,
    name: str = "repeat_interleave",
) -> T:
    "repeat_interleave"
    assert isinstance(dim, int), f"dim={dim} is not an integer{g.get_debug_msg()}"
    assert (
        output_size is None
    ), f"Not implemented when output_size={output_size} is not None{g.get_debug_msg()}"
    assert g.has_rank(x), f"Rank for x={x!r} is needed{g.get_debug_msg()}"
    rkx = g.get_rank(x)

    if isinstance(dim, int) and isinstance(repeats, int):
        pos_dim = (dim + rkx) % rkx
        unsqueezed = g.op.UnsqueezeAnyOpset(
            x, np.array([pos_dim + 1], dtype=np.int64), name=name
        )
        onehot = np.ones((rkx + 1,), dtype=np.int64)
        onehot[pos_dim + 1] = repeats
        tiled = g.op.Tile(unsqueezed, onehot, name=name)

        if dim < -1:
            dim += rkx
        res = aten_flatten(
            g,
            sts,
            outputs,
            tiled,
            -2 if dim == -1 else dim,
            -1 if dim == -1 else (dim + 1),
            name=name,
        )
        if not sts:
            g.set_type(res, g.get_type(x))
            g.set_rank(res, rkx)
        return res

    raise NotImplementedError(
        f"Not Implemented for x={x!r}, repeats={repeats!r}, dim={dim!r}, "
        f"output_size={output_size!r}{g.get_debug_msg()}"
    )


def aten_repeat_interleave_self_int(
    g: GraphBuilder,
    sts: Optional[Dict[str, Any]],
    outputs: List[str],
    x: T,
    repeats: List[int],
    dim: Optional[int] = None,
    output_size: Optional[Tuple[int, ...]] = None,
    name: str = "repeat_interleave_self_int",
) -> T:
    "repeat_interleave_self_int"
    return aten_repeat_interleave(g, sts, outputs, x, repeats, dim, output_size, name=name)


def aten_roll(
    g: GraphBuilder,
    sts: Optional[Dict[str, Any]],
    outputs: List[str],
    x: T,
    shifts: List[int],
    dims: List[int],
    name: str = "roll",
) -> T:
    "roll"
    assert len(shifts) == len(
        dims
    ), f"Unexpected values for shifts={shifts} and dims={dims}{g.get_debug_msg()}"

    shape_x = g.get_shape(x) if g.has_shape(x) else None
    shape_xx = None

    result = x
    for i in range(len(shifts)):
        shapes = []
        if shape_x is not None and is_static_dimension(shape_x[dims[i]]):
            shape = g.op.Slice(
                result,
                np.array([-shifts[i]], dtype=np.int64),
                np.array([shape_x[dims[i]]], dtype=np.int64),
                np.array([dims[i]], dtype=np.int64),
                name=name,
            )
        else:
            if shape_xx is None:
                shape_xx = g.op.Shape(x, name=name)
            dim = g.op.Gather(shape_xx, np.array([dims[i]], dtype=np.int64), name=name)
            shape = g.op.Slice(
                result,
                np.array([-shifts[i]], dtype=np.int64),
                dim,
                np.array([dims[i]], dtype=np.int64),
                name=name,
            )
        shapes.append(shape)
        shape = g.op.Slice(
            result,
            np.array([dims[i]], dtype=np.int64),
            np.array([0], dtype=np.int64),
            np.array([-shifts[i]], dtype=np.int64),
            name=name,
        )
        shapes.append(shape)
        result = g.op.Concat(*shapes, axis=dims[i], name=name)
        g.set_type(result, g.get_type(x))
        if g.has_shape(x):
            g.set_shape(result, g.get_shape(x))

    return g.op.Identity(result, name=name, outputs=outputs)


def aten_round(g: GraphBuilder, sts: Optional[Dict[str, Any]], outputs: List[str], x: T) -> T:
    "round"
    res = g.make_node("Round", [x], outputs, name="round")
    if not sts:
        set_type_shape_unary_op(g, outputs[0], x)
    return res


def aten_rsqrt(g: GraphBuilder, sts: Optional[Dict[str, Any]], outputs: List[str], x: T) -> T:
    "rqsrt"
    ext = g.make_node("Sqrt", [x], name="rsqrt")
    res = g.op.Reciprocal(ext, outputs=outputs, name="rsqrt")
    if not sts:
        set_type_shape_unary_op(g, outputs[0], x)
    return res


def aten_rsub(
    g: GraphBuilder,
    sts: Optional[Dict[str, Any]],
    outputs: List[str],
    x: T,
    y: T,
    alpha: float = 1,
) -> T:
    "rsub"
    assert alpha == 1, f"Not implemented with alpha={alpha}"
    return aten_sub(g, sts, outputs, y, x, name="rsub")


def aten_rsub_Scalar(
    g: GraphBuilder,
    sts: Optional[Dict[str, Any]],
    outputs: List[str],
    x: T,
    y: T,
    alpha: float = 1,
) -> T:
    "rsub"
    assert alpha == 1, f"Not implemented with alpha={alpha}"
    return aten_sub(g, sts, outputs, y, x, name="rsub_Scalar")


def _attention_scale(g: GraphBuilder, query: T, name: str = "_attention_scale") -> T:
    if g.has_shape(query):
        shape = g.get_shape(query)
        last = shape[-1]
        if isinstance(last, int):
            scale = 1.0 / (float(last) ** 0.5)
            return np.array([scale], dtype=tensor_dtype_to_np_dtype(g.get_type(query)))

    shape = g.op.Shape(query, name=name)
    last = g.op.Gather(shape, np.array([-1], dtype=np.int64), name=name)
    itype = g.get_type(query)
    clast = g.op.Cast(itype, to=itype, name=name)
    return g.op.Reciprocal(g.op.Sqrt(clast, name=name), name=name)


def _causal_attention_mask(
    g: GraphBuilder, query: T, key: T, name: str = "_causal_attention_mask"
) -> T:
    itype = g.get_type(query)
    dtype = tensor_dtype_to_np_dtype(itype)
    attn_mask = None
    if g.has_shape(query) and g.has_shape(key):
        shape_query, shape_key = g.get_shape(query), g.get_shape(key)
        if isinstance(shape_query[-2], int) and isinstance(shape_key[-2], int):
            shape = (shape_query[-2], shape_key[-2])
            attn_mask = g.op.ConstantOfShape(
                np.array(shape, dtype=np.int64),
                value=from_array(np.array([1], dtype=dtype)),
                name=name,
            )

    if attn_mask is None:
        # dynamic path
        shape_query = g.op.Shape(query, name=name)
        shape_key = g.op.Shape(key, name=name)
        dquery = g.op.Gather(shape_query, np.array([-2], dtype=np.int64), name=name)
        g.set_type(dquery, g.get_type(shape_query))
        dkey = g.op.Gather(shape_key, np.array([-2], dtype=np.int64), name=name)
        g.set_type(dkey, g.get_type(shape_key))
        size = g.op.Concat(dquery, dkey, axis=0, name=name)
        g.set_type(size, g.get_type(dkey))
        attn_mask = g.op.ConstantOfShape(
            size, value=from_array(np.array([1], dtype=dtype)), name=name
        )
        g.set_type(attn_mask, itype)

    tri_attn_mask = g.op.Trilu(attn_mask, upper=0, name=name)
    set_type_shape_unary_op(g, tri_attn_mask, attn_mask)

    new_attn_mask = g.op.Where(
        g.op.Equal(tri_attn_mask, np.array([0], dtype=dtype), name=name),
        np.array([-float("inf")], dtype=dtype),
        np.array([0], dtype=dtype),
        name=name,
    )
    set_type_shape_unary_op(g, new_attn_mask, tri_attn_mask, itype=itype)
    return new_attn_mask


def aten_scalar_tensor(
    g: GraphBuilder,
    sts: Optional[Dict[str, Any]],
    outputs: List[str],
    s: float,
    dtype: Optional[int] = None,
    layout: str = "",
    device: Optional["torch.device"] = None,  # noqa: F821
    pin_memory=None,
) -> T:
    """constant"""
    import torch

    assert layout in (
        None,
        torch.strided,
    ), f"not implemented for layout={layout!r}{g.get_debug_msg()}"
    assert pin_memory in (
        None,
        False,
    ), f"not implemented for pin_memory={pin_memory!r} {g.get_debug_msg()}"
    assert isinstance(
        s, (float, int)
    ), f"not implemented for type(s)={type(s)!r}{g.get_debug_msg()}"
    if dtype is None:
        if g.has_type(outputs[0]):
            dtype = tensor_dtype_to_np_dtype(g.get_type(outputs[0]))
        else:
            np_dtype = np.float32  # if isinstance(s, float) else np.int64
    else:
        np_dtype = tensor_dtype_to_np_dtype(torch_dtype_to_onnx_dtype(dtype))
    return g.op.Identity(np.array(s, dtype=np_dtype), outputs=outputs)


def aten_scaled_dot_product_attention(
    g: GraphBuilder,
    sts: Optional[Dict[str, Any]],
    outputs: List[str],
    query: T,
    key: T,
    value: T,
    attn_mask: Optional[T] = None,
    dropout_p: float = 0.0,
    is_causal: bool = False,
    scale: Optional[float] = None,
    enable_gqa: bool = False,
    name: str = "aten_scaled_dot_product_attention",
):
    "scaled_dot_product_attention"
    assert not enable_gqa, f"not implemented if enable_gqa={enable_gqa}"
    assert (not is_causal) or (
        is_causal and attn_mask is None
    ), f"is_causal and attn_mask cannot be set at the same time{g.get_debug_msg()}"

    if scale is None:
        tscale = _attention_scale(g, query, name=name)
    elif isinstance(scale, (float, int)):
        assert g.has_type(query), f"Input {query!r} must have a type{g.get_debug_msg()}"
        itype = g.get_type(query)
        dtype = tensor_dtype_to_np_dtype(itype)
        tscale = np.array([scale], dtype=dtype)
    else:
        raise AssertionError(f"Unexpected type {type(scale)} for scale{g.get_debug_msg()}")

    if is_causal:
        attn_mask = _causal_attention_mask(g, query, key, name=name)

    key_transposed_axes = list(range(g.get_rank(key)))
    key_transposed_axes[-1], key_transposed_axes[-2] = (
        key_transposed_axes[-2],
        key_transposed_axes[-1],
    )
    key_transposed = g.op.Transpose(key, perm=key_transposed_axes, name=name)

    sc = g.op.Sqrt(tscale, name=name)
    if isinstance(scale, str):
        set_type_shape_unary_op(g, sc, tscale)

    query_scaled = g.op.Mul(query, sc, name=name)
    key_transposed_scaled = g.op.Mul(key_transposed, sc, name=name)
    mul_qk = g.op.MatMul(query_scaled, key_transposed_scaled, name=name)

    itype = g.get_type(query)
    dtype = tensor_dtype_to_np_dtype(itype)

    if attn_mask is None:
        mul_qk_add = mul_qk
    elif g.get_type(attn_mask) == TensorProto.BOOL:
        _attn_mask = g.op.Where(
            attn_mask,
            np.array([0.0], dtype=dtype),
            np.array([-float("inf")], dtype=dtype),
            name=name,
        )
        set_type_shape_unary_op(g, _attn_mask, attn_mask, itype=itype)
        attn_mask = _attn_mask
        mul_qk_add = g.op.Add(mul_qk, attn_mask, name=name)
        set_type_shape_binary_op(g, mul_qk_add, mul_qk, attn_mask)
    else:
        mul_qk_add = g.op.Add(mul_qk, attn_mask, name=name)
        set_type_shape_binary_op(g, mul_qk_add, mul_qk, attn_mask)

    attn_weight = g.op.Softmax(mul_qk_add, axis=-1, name=name)
    set_type_shape_unary_op(g, attn_weight, mul_qk_add)

    if dropout_p != 0:
        _attn_weight = g.op.Dropout(attn_weight, np.array(dropout_p, dtype=dtype), name=name)[
            0
        ]
        set_type_shape_unary_op(g, _attn_weight, attn_weight)
        attn_weight = _attn_weight

    res = g.op.MatMul(attn_weight, value, name=name, outputs=outputs)
    if not sts:
        g.set_type(res, g.get_type(attn_weight))
        if g.has_rank(query):
            g.set_rank(res, g.get_rank(query))
        elif g.has_rank(value):
            g.set_rank(res, g.get_rank(value))
    return res


def _aten__scaled_dot_product_flash_attention_fillin_empty_outputs(
    g: GraphBuilder,
    sts: Optional[Dict[str, Any]],
    outputs: List[str],
    query: T,
    name: str = "_scaled_dot_product_flash_attention_fillin_empty_outputs",
) -> Tuple[T, T, T, T]:
    query_first_three_dims = g.op.Slice(
        g.op.Shape(query, name=name),
        g.op.Constant(value_ints=[0], name=name),
        g.op.Constant(value_ints=[3], name=name),
        name=name,
    )
    logsumexp = g.op.Expand(
        np.array([0], dtype=tensor_dtype_to_np_dtype(g.get_type(query))),
        query_first_three_dims,
        name=name,
        outputs=[outputs[0]],
    )

    empty_tensor_int = g.op.Cast(
        g.op.ConstantOfShape(
            g.op.Constant(
                value=make_tensor("Empty_INTS", TensorProto.INT64, [0], []), name=name
            ),
            name=name,
        ),
        to=TensorProto.INT64,
        name=name,
        outputs=[outputs[1]],
    )
    empty_tensor_float = g.op.ConstantOfShape(
        g.op.Constant(
            value=make_tensor("Empty_FLOATS", TensorProto.INT64, [0], []), name=name
        ),
        name=name,
        outputs=[outputs[2]],
    )
    empty_int = g.op.Constant(value_int=0, name=name, outputs=[outputs[3]])

    return logsumexp, empty_tensor_int, empty_int, empty_tensor_float


def aten__scaled_dot_product_flash_attention_for_cpu(
    g: GraphBuilder,
    sts: Optional[Dict[str, Any]],
    outputs: List[str],
    query: T,
    key: T,
    value: T,
    dropout_p: float = 0.0,
    is_causal: bool = False,
    attn_mask: Optional[T] = None,
    scale: Optional[float] = None,
    return_debug_mask: bool = False,
    name: str = "_scaled_dot_product_flash_attention_for_cpu_default",
) -> Tuple[T, T, T, T, T, T, T, T, T]:
    """_scaled_dot_product_flash_attention"""
    assert not return_debug_mask, "Not implemented when return_debug_mask is false."
    result = aten_scaled_dot_product_attention(
        g,
        sts,
        [outputs[0]],
        query,
        key,
        value,
        attn_mask=attn_mask,
        dropout_p=dropout_p,
        is_causal=is_causal,
        scale=scale,
        name="_scaled_dot_product_flash_attention_for_cpu_default",
    )
    assert isinstance(result, str), f"Unexpected type {type(result)}{g.get_debug_msg()}"

    # The followings are not comsumed by the graph on llama 3 at least.
    if len(outputs) == 2:
        # only need 2
        query_first_three_dims = g.op.Slice(
            g.op.Shape(query, name=name),
            g.op.Constant(value_ints=[0], name=name),
            g.op.Constant(value_ints=[3], name=name),
            name=name,
        )
        logsumexp = g.op.Expand(
            np.array([0], dtype=tensor_dtype_to_np_dtype(g.get_type(query))),
            query_first_three_dims,
            name=name,
            outputs=[outputs[1]],
        )
        return result, logsumexp

    assert len(outputs) == 8, (
        f"Unexpected number of outputs {len(outputs)}, "
        f"outputs={outputs}{g.get_debug_msg()}"
    )
    (
        logsumexp,
        empty_tensor_int,
        empty_int,
        empty_tensor_float,
    ) = _aten__scaled_dot_product_flash_attention_fillin_empty_outputs(
        g, sts, [outputs[1], outputs[3], outputs[4], outputs[8]], query, name=name
    )

    empty_tensor_int2 = g.op.Identity(empty_tensor_int, name=name)
    empty_int2 = g.op.Identity(empty_int, name=name)
    empty_tensor_int2 = g.op.Identity(empty_tensor_int, name=name)

    return (
        result,  # 0
        logsumexp,  # 1
        empty_tensor_int,  # 2
        empty_tensor_int2,  # 3
        empty_int,  # 4
        empty_int2,  # 5
        empty_tensor_int,  # 6
        empty_tensor_int2,  # 7
        empty_tensor_float,  # 8
    )


def aten_select_int(
    g: GraphBuilder,
    sts: Optional[Dict[str, Any]],
    outputs: List[str],
    x: T,
    dim: int,
    index: int,
) -> T:
    "gather"
    assert isinstance(dim, int), f"Unexpected type {type(dim)} for dim{g.get_debug_msg()}"
    assert isinstance(index, int), f"Unexpected type {type(index)} for dim{g.get_debug_msg()}"
    res = g.op.Gather(x, np.array(index, dtype=np.int64), axis=dim, outputs=outputs)
    if not sts:
        g.set_type(res, g.get_type(x))
        if g.has_shape(x):
            shape = g.get_shape(x)
            if dim < 0:
                dim += len(shape)
            assert dim < len(shape), f"shape is {shape}, dim is {dim}{g.get_debug_msg()}"
            new_shape = [s for i, s in enumerate(shape) if i != dim]
            g.set_shape(res, tuple(new_shape))
        else:
            g.get_rank(res, g.get_rank(x) - 1)
    return res


def aten_select_scatter(
    g: GraphBuilder,
    sts: Optional[Dict[str, Any]],
    outputs: List[str],
    x: T,
    src: T,
    dim: int,
    index: int,
    name: str = "select_scatter",
) -> T:
    """scatter elements"""

    # Change src rank to self rank according to dim
    # e.g. if self is [2,3,4], src is [2,4], dim=1, then update is [2,1,4]
    update = g.op.Unsqueeze(src, axes=dim, name=name)
    # Change index rank to the same as 'update' [2,1,4]
    indices = g.op.Expand(index, g.op.Shape(update, name=name), name=name)
    res = g.op.ScatterElements(
        x, indices, update, axis=dim, reduction="none", name=name, outputs=outputs
    )
    if not sts:
        g.set_type(res, g.get_type(x))
    return res


def aten_selu(
    g: GraphBuilder,
    sts: Optional[Dict[str, Any]],
    outputs: List[str],
    x: T,
    inplace: bool = False,
) -> T:
    "relu"
    assert not inplace, f"inplace computation is not allowed with onnx{g.get_debug_msg()}"
    res = g.op.Selu(x, outputs=outputs)
    if not sts:
        set_type_shape_unary_op(g, outputs[0], x)
    return res


def aten__set_grad_enabled(
    g: GraphBuilder, sts: Optional[Dict[str, Any]], outputs: List[str], enable: bool
) -> T:
    """
    Returns the function returns a dummy which will be removed
    after the graph is created.
    """
    assert isinstance(
        enable, bool
    ), f"Unexpected type for enable={enable!r}{g.get_debug_msg()}"
    return g.make_node("Constant", [], value_ints=[1], name="_set_grad_enabled")


def aten_setitem(
    g: GraphBuilder,
    sts: Optional[Dict[str, Any]],
    outputs: List[str],
    x: T,
    indices: Tuple[Any, ...],
    values: T,
) -> T:
    "scatter"
    if (
        isinstance(indices, tuple)
        and len(indices) == 2
        and indices[0] is Ellipsis
        and isinstance(indices[1], slice)
    ):
        s = indices[1]
        return aten_slice_scatter(
            g,
            sts,
            outputs,
            x,
            values,
            dim=g.get_rank(x) - 1,
            start=s.start,
            end=s.stop,
            step=s.step,
            name="setitem",
        )

    # if not sts:
    #    g.set_type(res, g.get_type(x))
    #    if g.has_shape(x):
    #        g.set_shape(res, g.get_shape(x))
    #    else:
    #        g.set_rank(res, g.get_rank(x))
    # return res
    raise RuntimeError(f"setitem not implemented for indices={indices}{g.get_debug_msg()}")


def aten_slice_Tensor(
    g: GraphBuilder,
    sts: Optional[Dict[str, Any]],
    outputs: List[str],
    x: T,
    dim: int = 0,
    start: int = 0,
    end: Optional[int] = None,
    step: Optional[int] = None,
) -> T:
    "slice"
    assert isinstance(dim, int), f"aten_slice_Tensor not implemented for dim={dim!r}"
    assert g.is_dynamic_dimension(
        start
    ), f"aten_slice_Tensor not implemented for start={start!r}{g.get_debug_msg()}"
    assert end is None or g.is_dynamic_dimension(
        end
    ), f"aten_slice_Tensor not implemented for end={end!r}{g.get_debug_msg()}"
    assert step is None or isinstance(step, int), f"Not implemented for step={step!r}"
    if end is None:
        end = start
        start = 0
    if start == 0 and end == 9223372036854775807 and step in {1, None}:
        # nothing to do
        return g.op.Identity(x, outputs=outputs)
    inputs = [
        g.get_dynamic_dimension(start),
        g.get_dynamic_dimension(end),
        np.array([dim], dtype=np.int64),
    ]
    if step is not None and step != 1:
        inputs.append(np.array([step], dtype=np.int64))
    res = g.op.Slice(x, *inputs, outputs=outputs, name="slice_Tensor")
    if not sts:
        g.set_type(res, g.get_type(x))
        if is_static_dimension(start) and is_static_dimension(end):
            shape = g.get_shape(x)
            new_shape = g._apply_slice_to_shape(
                shape, slice(start, end, step), axes=[dim], expand_axes=[]
            )
            g.set_shape(res, new_shape)
        else:
            g.set_rank(res, g.get_rank(x))
    return res


def aten_slice_backward(
    g: GraphBuilder,
    sts: Optional[Dict[str, Any]],
    outputs: List[str],
    grad_output: T,
    input_sizes: List[int],
    dim: int,
    start: int,
    end: int,
    step: int,
    name: str = "slice_backward",
) -> T:
    "slice backward"
    assert step == 1, f"slice_backward not implemented for step={step}{g.get_debug_msg()}"

    itype = g.get_type(grad_output)
    value = from_array(np.array([0], dtype=tensor_dtype_to_np_dtype(itype)))

    inputs = []

    if g.has_shape(grad_output) and is_static_shape(g.get_shape(grad_output)):
        name_s = f"{name}_static"
        # static version
        shape = g.get_shape(grad_output)

        if isinstance(start, int):
            if start > 0:
                cst_shape = list(shape)
                cst_shape[dim] = start
                cst = g.op.ConstantOfShape(
                    np.array(cst_shape, dtype=np.int64), value=value, name=name_s
                )
                inputs.append(cst)
        else:
            name_s_ = f"{name_s}_2d"
            a_shape = g.op.Shape(grad_output, name=name_s_)
            cst_shape = g.op.ScatterElements(
                a_shape,
                np.array([dim], dtype=np.int64),
                g.op.Cast(start, to=TensorProto.INT64, name=name_s_),
                name=name_s_,
            )
            cst = g.op.ConstantOfShape(cst_shape, value=value, name=name_s_)
            inputs.append(cst)

        inputs.append(grad_output)

        if isinstance(end, int):
            if end < 9223372036854775807:
                assert isinstance(input_sizes[dim], int), (
                    f"Not implemented for input_sizes={input_sizes}, "
                    f"end={end}{g.get_debug_msg()}"
                )
                cst_shape = list(shape)
                cst_shape[dim] = input_sizes[dim] - end
                cst = g.op.ConstantOfShape(
                    np.array(cst_shape, dtype=np.int64), value=value, name=name_s
                )
                inputs.append(cst)
        else:
            name_s_ = f"{name_s}_2d"
            a_shape = g.op.Shape(grad_output, name=name_s_)
            cst_shape = g.op.ScatterElements(
                a_shape,
                np.array([dim], dtype=np.int64),
                g.op.Sub(
                    (
                        np.array([input_sizes[dim]], dtype=np.int64)
                        if isinstance(input_sizes[dim], int)
                        else g.op.Cast(input_sizes[dim], to=TensorProto.INT64, name=name_s_)
                    ),
                    g.op.Cast(end, to=TensorProto.INT64, name=name_s_),
                    name=name_s_,
                ),
                name=name_s_,
            )
            cst = g.op.ConstantOfShape(cst_shape, value=value, name=name_s_)
            inputs.append(cst)

    else:
        name_d = f"{name}_dynamic"
        # dynamic version
        shape = g.op.Shape(grad_output, name=name_d)

        if isinstance(start, str) or start > 0:
            the_start = np.array([start], dtype=np.int64) if isinstance(start, int) else start
            cst_shape = g.op.ScatterElements(
                shape,
                np.array([dim], dtype=np.int64),
                the_start,
                axis=0,
                name=name,
            )
            cst = g.op.ConstantOfShape(cst_shape, value=value, name=name_d)
            inputs.append(cst)

        inputs.append(grad_output)

        if isinstance(end, str) or end < 9223372036854775807:
            the_end = np.array([end], dtype=np.int64) if isinstance(end, int) else end
            new_dim = g.op.Sub(
                (
                    g.op.Cast(input_sizes[dim], to=TensorProto.INT64, name=name_d)
                    if isinstance(input_sizes[dim], str)
                    else np.array([input_sizes[dim]], dtype=np.int64)
                ),
                the_end,
                name=name_d,
            )
            cst_shape = g.op.ScatterElements(
                shape, np.array([dim], dtype=np.int64), new_dim, axis=0, name=name_d
            )
            cst = g.op.ConstantOfShape(cst_shape, value=value, name=name_d)
            inputs.append(cst)

    if len(inputs) > 1:
        res = g.op.Concat(*inputs, axis=dim, name=name, outputs=outputs)
    else:
        res = g.op.Identity(*inputs, outputs=outputs, name=name)

    if not sts:
        g.set_type(res, g.get_type(grad_output))
        g.set_shape(res, tuple(input_sizes))
    return res


def _aten_slice_scatter_static(
    g: GraphBuilder,
    sts: Optional[Dict[str, Any]],
    outputs: List[str],
    x: T,
    src: T,
    dim: int = 0,
    start: Optional[int] = None,
    end: Optional[int] = None,
    step: Optional[int] = None,
    name="slice_scatter_static",
) -> T:
    "slice scatter"
    assert g.has_shape(
        x
    ), f"This implementation only works if shape of {x!r} is known{g.get_debug_msg()}"
    # step 1
    assert start is None or g.is_dynamic_dimension(
        start
    ), f"slice_scatter not implemented for start={start}{g.get_debug_msg()}"
    assert end is None or g.is_dynamic_dimension(
        end
    ), f"slice_scatter not implemented for end={end}{g.get_debug_msg()}"
    assert step is None or is_static_dimension(
        step
    ), f"slice_scatter not implemented for end={step}{g.get_debug_msg()}"
    shape = g.get_shape(x)
    dim_shape = shape[dim]

    assert is_static_dimension(
        dim_shape
    ), f"slice_scatter not implemented when shape={shape}{g.get_debug_msg()}"

    if g.has_shape(src):
        shape_src = g.get_shape(src)
        if shape_src == shape and start == 0 and end == 9223372036854775807:
            # It is identity.
            return g.op.Identity(src, outputs=outputs, name=name)

    index_1 = np.arange(0, dim_shape)
    if (start is None or isinstance(start, int)) and (end is None or isinstance(end, int)):
        if end is None:
            index_2 = index_1[start::step]
        else:
            index_2 = index_1[start or 0 : end : step]
        index_2 = index_2.copy()
    else:
        index_2 = g.op.Slice(
            index_1,
            g.get_dynamic_dimension(start),
            (
                np.array([dim_shape], dtype=np.int64)
                if end is None
                else g.get_dynamic_dimension(end)
            ),
            np.array([0], dtype=np.int64),
            np.array([step or 1], dtype=np.int64),
        )

    # step 2

    resh = g.op.Reshape(index_2, np.array([-1, 1], dtype=np.int64), name=name)
    if dim == 0:
        res = g.op.ScatterND(x, resh, src, outputs=outputs, name=name)
    else:
        perm = list(range(g.get_rank(x)))
        perm[0], perm[dim] = perm[dim], perm[0]
        res = g.op.Transpose(
            g.op.ScatterND(
                g.op.Transpose(x, perm=perm, name=name),
                resh,
                g.op.Transpose(src, perm=perm, name=name),
                name=name,
            ),
            perm=perm,
            outputs=outputs,
        )

    if not sts:
        g.set_type(res, g.get_type(x))
        g.set_shape(res, shape)
    return res


def _aten_slice_scatter_dynamic(
    g: GraphBuilder,
    sts: Optional[Dict[str, Any]],
    outputs: List[str],
    x: T,
    src: T,
    dim: int = 0,
    start: Optional[int] = None,
    end: Optional[int] = None,
    step: Optional[int] = None,
    name="slice_scatter_dynamic",
) -> T:
    "slice scatter"
    # step 1
    assert start is None or g.is_dynamic_dimension(
        start
    ), f"slice_scatter not implemented for start={start}{g.get_debug_msg()}"
    assert end is None or g.is_dynamic_dimension(
        end
    ), f"slice_scatter not implemented for end={end}{g.get_debug_msg()}"
    assert step is None or is_static_dimension(
        step
    ), f"slice_scatter not implemented for step={step}{g.get_debug_msg()}"

    shape = g.op.Shape(x, name=name)
    dim_shape = g.op.Gather(shape, np.array([dim], dtype=np.int64), name=name)

    index_1 = g.op.Range(
        np.array([0], dtype=np.int64),
        dim_shape,
        np.array([1], dtype=np.int64),
        name=name,
    )
    g.set_type(index_1, TensorProto.INT64)
    g.set_rank(index_1, 1)
    index_2 = g.op.Slice(
        index_1,
        g.get_dynamic_dimension(start),
        (dim_shape if end is None else g.get_dynamic_dimension(end)),
        np.array([0], dtype=np.int64),
        np.array([step or 1], dtype=np.int64),
    )

    # step 2

    resh = g.op.Reshape(index_2, np.array([-1, 1], dtype=np.int64), name=name)
    if dim == 0:
        res = g.op.ScatterND(x, resh, src, outputs=outputs, name=name)
    else:
        perm = list(range(g.get_rank(x)))
        perm[0], perm[dim] = perm[dim], perm[0]
        res = g.op.Transpose(
            g.op.ScatterND(
                g.op.Transpose(x, perm=perm, name=name),
                resh,
                g.op.Transpose(src, perm=perm, name=name),
                name=name,
            ),
            perm=perm,
            outputs=outputs,
        )

    if not sts:
        g.set_type(res, g.get_type(x))
        g.set_rank(res, g.get_rank(x))
    return res


def aten_slice_scatter(
    g: GraphBuilder,
    sts: Optional[Dict[str, Any]],
    outputs: List[str],
    x: T,
    src: T,
    dim: int = 0,
    start: Optional[int] = None,
    end: Optional[int] = None,
    step: Optional[int] = None,
    name: Optional[str] = None,
) -> T:
    "slice scatter"
    if g.has_shape(x) and is_static_shape(g.get_shape(x)):
        return _aten_slice_scatter_static(
            g,
            sts,
            outputs,
            x,
            src,
            dim,
            start,
            end,
            step,
            name=name or "slice_scatter_static",
        )
    return _aten_slice_scatter_dynamic(
        g,
        sts,
        outputs,
        x,
        src,
        dim,
        start,
        end,
        step,
        name=name or "slice_scatter_dynamic",
    )


def aten_sigmoid(
    g: GraphBuilder, sts: Optional[Dict[str, Any]], outputs: List[str], x: T
) -> T:
    "sigmoid"
    res = g.op.Sigmoid(x, outputs=outputs)
    if not sts:
        set_type_shape_unary_op(g, outputs[0], x)
    return res


def aten_sigmoid_backward(
    g: GraphBuilder,
    sts: Optional[Dict[str, Any]],
    outputs: List[str],
    out_grad: T,
    y: T,
) -> T:
    """
    sigmoid backward

    See https://github.com/pytorch/pytorch/blob/main/torch/_decomp/decompositions.py#L108.
    conj_physical = identity for real number.

    ::

        return out_grad * (y * (1 - y)).conj_physical()
    """
    dtype = tensor_dtype_to_np_dtype(g.get_type(y))
    _1y = g.op.Sub(np.array([1], dtype=dtype), y, name="sigmoid_backward")
    y1y = g.op.Mul(y, _1y, name="sigmoid_backward")
    res = g.op.Mul(out_grad, y1y, outputs=outputs, name="sigmoid_backward")

    set_type_shape_unary_op(g, _1y, y)
    set_type_shape_unary_op(g, y1y, y)
    if not sts:
        set_type_shape_unary_op(g, res, y)
    return res


def aten_silu(
    g: GraphBuilder,
    sts: Optional[Dict[str, Any]],
    outputs: List[str],
    x: T,
    inplace: bool = False,
) -> T:
    "silu"
    assert not inplace, f"inplace computation is not allowed with onnx{g.get_debug_msg()}"
    res = g.op.Mul(x, g.op.Sigmoid(x, name="silu"), outputs=outputs, name="silu")
    if not sts:
        set_type_shape_unary_op(g, res, x)
    return res


def aten_sin(
    g: GraphBuilder, sts: Optional[Dict[str, Any]], outputs: List[str], x: T, name="sin"
) -> T:
    "sin"
    res = g.make_node("Sin", [x], outputs, name=name)
    if not sts:
        set_type_shape_unary_op(g, outputs[0], x)
    return res


def aten_sinh(g: GraphBuilder, sts: Optional[Dict[str, Any]], outputs: List[str], x: T) -> T:
    "sinh"
    res = g.make_node("Sinh", [x], outputs, name="sinh")
    if not sts:
        set_type_shape_unary_op(g, outputs[0], x)
    return res


def aten_softmax(
    g: GraphBuilder,
    sts: Optional[Dict[str, Any]],
    outputs: List[str],
    x: T,
    dim: int = -1,
    dtype: Optional["torch.dtype"] = None,  # noqa: F821
    name: str = "softmax",
) -> T:
    "softmax"
    if dtype is not None:
        itype = torch_dtype_to_onnx_dtype(dtype)
        xc = g.op.Cast(x, to=itype, name=name)
    else:
        itype = None
        xc = x
    res = g.op.Softmax(xc, axis=dim, outputs=outputs, name=name)
    if not sts:
        set_type_shape_unary_op(g, res, xc, itype=itype)
    return res


def aten_softmax_int(
    g: GraphBuilder,
    sts: Optional[Dict[str, Any]],
    outputs: List[str],
    x: T,
    dim: int = -1,
    dtype: Optional["torch.dtype"] = None,  # noqa: F821
) -> T:
    "softmax"
    return aten_softmax(g, sts, outputs, x, dim, dtype, name="softmax_int")


def aten__softmax(
    g: GraphBuilder,
    sts: Optional[Dict[str, Any]],
    outputs: List[str],
    x: T,
    dim: int = -1,
    half_to_float: bool = False,
) -> T:
    "softmax"
    cx = g.op.Cast(x, to=TensorProto.FLOAT) if half_to_float else x
    res = g.op.Softmax(cx, axis=dim, outputs=outputs, name="_softmax")
    if not sts:
        if half_to_float:
            set_type_shape_unary_op(g, res, x, itype=TensorProto.FLOAT)
        else:
            set_type_shape_unary_op(g, res, x)
    return res


def aten__softmax_backward_data(
    g: GraphBuilder,
    sts: Optional[Dict[str, Any]],
    outputs: List[str],
    grad_output: T,
    y: T,
    dim: int,
    input_dtype: Optional["torch.dtype"] = None,  # noqa: F821
    name: str = "_softmax_backward_data",
) -> T:
    "softmax backward"
    itype = None
    grad_outputc = grad_output

    new_grad_output = g.op.Mul(grad_outputc, y, name=name)
    set_type_shape_unary_op(g, new_grad_output, grad_outputc)
    sums = g.op.ReduceSum(
        new_grad_output,
        np.array([dim], dtype=np.int64),
        keepdims=1,
        name=name,
    )
    set_type_shape_reduce_op(g, sums, new_grad_output, keepdim=1, axes=(dim,))
    temp = g.op.Mul(y, sums, name=name)
    set_type_shape_unary_op(g, temp, y)

    if input_dtype is not None:
        itype = torch_dtype_to_onnx_dtype(input_dtype)
        sub = g.op.Sub(new_grad_output, temp, name=name)
        res = g.op.Cast(sub, to=itype, name=name, outputs=outputs)
    else:
        res = g.op.Sub(new_grad_output, temp, outputs=outputs, name=name)

    if not sts:
        set_type_shape_unary_op(g, res, grad_outputc, itype=itype)
    return res


def aten_split_Tensor(
    g: GraphBuilder,
    sts: Optional[Dict[str, Any]],
    outputs: List[str],
    x: T,
    split_sizes: T,
    dim: int = 0,
    name: str = "split_Tensor",
) -> Tuple[T, ...]:
    "split_to_sequence or split"
    return aten_split_with_sizes(g, sts, outputs, x, split_sizes, dim, name=name)


def aten_split_with_sizes(
    g: GraphBuilder,
    sts: Optional[Dict[str, Any]],
    outputs: List[str],
    x: T,
    split_sizes: T,
    dim: int = 0,
    name: str = "split_with_sizes",
    use_sequence: bool = False,
) -> Tuple[T, ...]:
    "split_to_sequence or split"
    if not use_sequence and isinstance(split_sizes, int):
        # Then torch means to split into equal chunk of this size
        assert g.has_shape(x), (
            f"Not implemented when split_sizes={split_sizes} "
            f"and x has not known shape "
            f"{g.get_debug_msg()}"
        )
        shape = g.get_shape(x)
        size = shape[dim]
        assert isinstance(size, int), (
            f"Not implemented when split_sizes={split_sizes} "
            f"and x has dynamic shape {shape} "
            f"{g.get_debug_msg()}"
        )
        n_splits = (
            (size // split_sizes) if size % split_sizes == 0 else (size // split_sizes + 1)
        )
        if len(outputs) == 1:
            o = outputs[0]
            outputs = [f"{o}#{i}" for i in range(n_splits)]
        res = g.make_node("Split", [x], outputs, axis=dim, num_outputs=n_splits, name=name)
        if not sts:
            new_shapes = []
            new_ranks = []
            shape = g.get_shape(x)
            new_shape = list(shape)
            for _ in range(n_splits):
                s = min(size - split_sizes, split_sizes)
                new_shape[dim] = s
                size -= split_sizes
                new_shapes.append(tuple(new_shape))
            t = g.get_type(x)
            for i, o in enumerate(res):
                g.set_type(o, t)
                if new_shapes:
                    g.get_shape(o, new_shape[i])
                else:
                    g.get_rank(o, new_ranks[i])
        return res

    assert isinstance(split_sizes, list) and all_int(split_sizes), (
        f"Not implemented when split_sizes ({split_sizes}) "
        f"is a constant{g.get_debug_msg()}"
    )
    assert isinstance(dim, int), f"dim={dim} is not an integer{g.get_debug_msg()}"
    assert all(d > 0 for d in split_sizes), (
        f"split_with_sizes only implemented when all sizes are positive "
        f"but split_sizes={split_sizes}{g.get_debug_msg()}"
    )
    assert len(outputs) in (1, len(split_sizes)), (
        f"Number of outputs is unexpected, outputs={outputs}, "
        f"split_sizes={split_sizes}{g.get_debug_msg()}"
    )
    init = g.make_initializer("", np.array(split_sizes, dtype=np.int64))
    if use_sequence:
        res = g.make_node("SplitToSequence", [x, init], outputs, axis=dim, name=name)
        if not sts:
            if g.has_shape(x):
                new_shapes = []
                shape = g.get_shape(x)
                new_shape = list(shape)
                for s in split_sizes:
                    new_shape[dim] = s
                    new_shapes.append(tuple(new_shape))
                g.set_sequence(res, g.get_type(x), shapes=new_shapes)
            else:
                r = g.get_rank(x)
                g.set_sequence(res, g.get_type(x), types=[r for o in split_sizes])
        return res

    # Split directly as tensors.
    if len(outputs) == 1:
        o = outputs[0]
        outputs = [f"{o}#{i}" for i, _ in enumerate(split_sizes)]
    res = g.make_node("Split", [x, init], outputs, axis=dim, name=name)
    if not sts:
        new_shapes = []
        new_ranks = []
        if g.has_shape(x):
            shape = g.get_shape(x)
            new_shape = list(shape)
            for s in split_sizes:
                new_shape[dim] = s
                new_shapes.append(tuple(new_shape))
        else:
            r = g.get_rank(x)
            new_ranks = [r for s in split_sizes]
        t = g.get_type(x)
        for i, o in enumerate(res):
            g.set_type(o, t)
            if new_shapes:
                g.get_shape(o, new_shape[i])
            else:
                g.get_rank(o, new_ranks[i])
    return res


def aten_sqrt(g: GraphBuilder, sts: Optional[Dict[str, Any]], outputs: List[str], x: T) -> T:
    "sqrt"
    res = g.make_node("Sqrt", [x], name="sqrt")
    if not sts:
        set_type_shape_unary_op(g, outputs[0], x)
    return res


def aten__sym_sqrt(
    g: GraphBuilder,
    sts: Optional[Dict[str, Any]],
    outputs: List[str],
    x: T,
    name: str = "_sym_sqrt",
) -> T:
    "symbolic sqrt"
    assert g.has_type(x), f"Missing type for {x!r}{g.get_debug_msg()}"
    itype = g.get_type(x)
    if itype == TensorProto.INT64:
        res = g.op.Sqrt(
            g.op.Cast(x, to=TensorProto.FLOAT, name=name),
            name=name,
            outputs=outputs,
        )
        if not sts:
            set_type_shape_unary_op(g, res, x, itype=TensorProto.FLOAT)
    else:
        assert (
            itype == TensorProto.FLOAT
        ), f"Unexpected type {itype} for {x!r}{g.get_debug_msg()}"
        res = g.op.Sqrt(x, name=name, outputs=outputs)
        if not sts:
            set_type_shape_unary_op(g, res, x)
    return res


def aten_squeeze(
    g: GraphBuilder,
    sts: Optional[Dict[str, Any]],
    outputs: List[str],
    x: T,
    name="squeeze",
) -> T:
    "squeeze"
    return g.op.SqueezeAnyOpset(x, name=name)


def aten_squeeze_dim(
    g: GraphBuilder,
    sts: Optional[Dict[str, Any]],
    outputs: List[str],
    x: T,
    dim: int,
    name="squeeze",
) -> T:
    "squeeze_dim"
    return g.op.SqueezeAnyOpset(x, np.array([dim], dtype=np.int64), name=name)


def aten_stack(
    g: GraphBuilder,
    sts: Optional[Dict[str, Any]],
    outputs: List[str],
    tensors: Sequence[T],
    dim: int = 0,
    name: str = "stack",
) -> T:
    """concat"""
    new_tensors = []
    adim = g.make_initializer("", np.array([dim], dtype=np.int64))
    for t in tensors:
        r = g.op.UnsqueezeAnyOpset(t, adim, name=name)
        new_tensors.append(r)
    res = g.op.Concat(*new_tensors, axis=dim, outputs=outputs, name=name)
    if not sts:
        g.set_type(res, g.get_type(tensors[0]))
    return res


def aten_std_dim(
    g: GraphBuilder,
    sts: Optional[Dict[str, Any]],
    outputs: List[str],
    x: T,
    dims: Sequence[int],
    correction: float,
    keepdim: bool = False,
    name: str = "std_dim",
) -> T:
    "std_dim"
    assert isinstance(dims, list) and all_int(
        dims
    ), f"Unexpected value for dims={dims!r}{g.get_debug_msg()}"
    cdims = np.array(dims, dtype=np.int64)

    mean = g.op.ReduceMeanAnyOpset(x, cdims, name=name)
    sub_mean = g.op.Sub(x, mean, name=name)
    sqr_mean = g.op.Mul(sub_mean, sub_mean, name=name)
    var = g.op.ReduceMeanAnyOpset(sqr_mean, cdims, keepdims=1 if keepdim else 0, name=name)

    if correction > 0:
        assert g.has_shape(
            x
        ), f"not implemented if shape of x={x!r} is missing{g.get_debug_msg()}"
        shape = g.get_shape(x)
        assert is_static_shape(
            shape
        ), f"not implemented for shape={shape!r} for x={x!r}{g.get_debug_msg()}"
        dim_size = np.array(shape)[cdims]
        itype = g.get_type(x)
        dtype = tensor_dtype_to_np_dtype(itype)
        numel = np.prod(dim_size).astype(dtype)
        mul = g.op.Mul(var, numel, name=name)
        sub = g.op.Sub(numel, np.array([correction], dtype=dtype), name=name)
        var = g.op.Div(mul, sub, name=name)

    res = g.op.Sqrt(var, name=name)
    if not sts:
        g.set_type(res, g.get_type(x))
    return res


def aten_sub(
    g: GraphBuilder,
    sts: Optional[Dict[str, Any]],
    outputs: List[str],
    x: T,
    y: T,
    name="sub",
) -> T:
    "sub"
    x, y = prepare_inputs_homogeneous_operator(g, x, y)
    res = g.op.Sub(x, y, outputs=outputs, name=name)
    if not sts:
        set_type_shape_binary_op(g, res, x, y)
    return res


def aten_sub_Tensor(
    g: GraphBuilder,
    sts: Optional[Dict[str, Any]],
    outputs: List[str],
    x: T,
    y: T,
    alpha: float,
) -> T:
    "sub"
    assert alpha == 1, f"sub_Tensor not implemented for alpha={alpha}{g.get_debug_msg()}"
    return aten_sub(g, sts, outputs, x, y, name="sub_Tensor")


def aten_sum(
    g: GraphBuilder,
    sts: Optional[Dict[str, Any]],
    outputs: List[str],
    x: T,
    dim: Optional[Union[int, List[int]]] = None,
    keepdim: bool = False,
    dtype: Optional["torch.dtype"] = None,  # noqa: F821
    name="sum",
) -> T:
    "reducesum"
    if dtype is not None:
        itype = torch_dtype_to_onnx_dtype(dtype)
        xc = g.op.Cast(x, to=itype)
    else:
        xc = x
    if dim is None:
        result = g.op.ReduceSumAnyOpset(xc, keepdims=keepdim, outputs=outputs, name=name)
    else:
        if isinstance(dim, int):
            adim = np.array([dim], dtype=np.int64)
        else:
            adim = np.array(dim, dtype=np.int64)
        result = g.op.ReduceSumAnyOpset(xc, adim, keepdims=keepdim, outputs=outputs, name=name)
    if not sts:
        set_type_shape_reduce_op(g, outputs[0], x, keepdim=keepdim)
    return result


def aten_sum_dim_IntList(
    g: GraphBuilder,
    sts: Optional[Dict[str, Any]],
    outputs: List[str],
    x: T,
    dim: Optional[Union[int, List[int]]],
    keepdim: bool,
    dtype: Optional["torch.dtype"] = None,  # noqa: F821
) -> T:
    "reducesum"
    if dtype is None:
        return aten_sum(g, sts, outputs, x, dim, keepdim)

    res = aten_sum(g, sts, None, x, dim, keepdim)
    itype = torch_dtype_to_onnx_dtype(dtype)
    result = g.op.Cast(res, to=itype, outputs=outputs, name="sum_dim_IntList")
    return result


def aten_sym_size_int(
    g: GraphBuilder,
    sts: Optional[Dict[str, Any]],
    outputs: List[str],
    x: T,
    dim: int,
    name: str = "sym_size_int",
) -> T:
    """
    Shape + Gather
    """
    shape = g.op.Shape(x, name=name)
    return g.op.Gather(shape, np.array([dim], dtype=np.int64), name=name, outputs=outputs)


def aten__to_copy(
    g: GraphBuilder,
    sts: Optional[Dict[str, Any]],
    outputs: List[str],
    x: T,
    dtype: Optional["torch.dtype"] = None,  # noqa: F821
    layout=None,
    device: Optional["torch.device"] = None,  # noqa: F821
    pin_memory=None,
    non_blocking=False,
    memory_format=None,
) -> T:
    "identity"
    import torch

    assert layout in (
        None,
        torch.strided,
    ), f"_to_copy implemented with layout={layout!r}"
    # assert device is None, f"_to_copy implemented with device={device!r}"
    assert pin_memory is None, f"_to_copy implemented with pin_memory={pin_memory!r}"
    assert not non_blocking, f"_to_copy implemented with non_blocking={non_blocking!r}"
    assert memory_format is None, f"_to_copy implemented with memory_format={memory_format!r}"
    if dtype is None:
        return g.op.Identity(x, outputs=outputs, name="_to_copy")
    itype = torch_dtype_to_onnx_dtype(dtype)
    assert (
        isinstance(itype, int) and itype > 0
    ), f"Unexpected value for itype={itype}, dtype={dtype}"
    res = g.op.Cast(x, to=itype, outputs=outputs, name="_to_copy")
    if not sts:
        set_type_shape_unary_op(g, res, x, itype=itype)
    return res


def aten_t(
    g: GraphBuilder,
    sts: Optional[Dict[str, Any]],
    outputs: List[str],
    x: T,
    name: str = "t",
) -> T:
    "transpose"
    res = g.op.Transpose(x, perm=[1, 0], outputs=outputs, name=name)
    if not sts:
        g.set_type(res, g.get_type(x))
        if g.has_shape(x):
            shape = list(g.get_shape(x))
            assert len(shape) == 2, f"Unexpected shape={shape}, should be 2D"
            shape[0], shape[1] = shape[1], shape[0]
            g.set_shape(res, tuple(shape))
        else:
            g.set_rank(res, g.get_rank(x))
    return res


def aten_tan(g: GraphBuilder, sts: Optional[Dict[str, Any]], outputs: List[str], x: T) -> T:
    "tan"
    res = g.make_node("Tan", [x], outputs, name="tan")
    if not sts:
        set_type_shape_unary_op(g, outputs[0], x)
    return res


def aten_tanh(g: GraphBuilder, sts: Optional[Dict[str, Any]], outputs: List[str], x: T) -> T:
    "tanh"
    res = g.make_node("Tanh", [x], outputs, name="tanh")
    if not sts:
        set_type_shape_unary_op(g, outputs[0], x)
    return res


def aten_tanh_backward(
    g: GraphBuilder,
    sts: Optional[Dict[str, Any]],
    outputs: List[str],
    out_grad: T,
    y: T,
) -> T:
    "tanh backward"
    # out_grad * (1 - y * y)
    dtype = tensor_dtype_to_np_dtype(g.get_type(y))
    yy = g.op.Pow(y, np.array([2], dtype=np.int64), name="tanh_backward")
    _1yy = g.op.Sub(np.array([1], dtype=dtype), yy, name="tanh_backward")
    res = g.op.Mul(out_grad, _1yy, outputs=outputs, name="tanh_backward")

    set_type_shape_unary_op(g, yy, y)
    set_type_shape_unary_op(g, _1yy, y)
    if not sts:
        set_type_shape_unary_op(g, res, y)
    return res


def _aten_tensor_int1(
    g: GraphBuilder,
    sts: Optional[Dict[str, Any]],
    outputs: List[str],
    input_name: T,
    indices: Tuple[Any, ...],
    axes: List[int],
    expand_axes: List[int],
    name: str = "_aten_tensor_int1",
) -> T:
    assert isinstance(axes, list), f"Unexpected type {type(axes)} for axes"
    assert all_int(axes), f"Expected only integer axis but got {axes}"
    assert all_int(indices), f"Expected only integer axis but got {indices}"
    assert len(axes) == 1, f"Length mismatch {len(axes)} != 1"

    # axes
    indices_name = g.unique_name(f"{outputs[0]}_indices")
    g.make_initializer(indices_name, np.array(indices, dtype=np.int64))

    res = g.make_node(
        "Gather",
        [input_name, indices_name],
        outputs=outputs,
        axis=axes[0],
        name=name,
    )

    if expand_axes:
        raise RuntimeError(f"Not implemented when expand_axes={expand_axes}.")
    if not sts:
        dtype = g.get_type(input_name)
        g.set_type(res, dtype)
        if g.has_shape(input_name):
            shape = g.get_shape(input_name)
            new_shape = g._apply_slice_to_shape(
                shape, indices, axes=axes, expand_axes=expand_axes
            )
            if g.has_shape(outputs[0]) and new_shape != g.get_shape(outputs[0]):
                raise RuntimeError(
                    f"Shape for node {res!r} is already set to "
                    f"{g.get_shape(res)} with type "
                    f"{g.get_type(res)} (expecting {dtype}) "
                    f"new_shape={new_shape}, shape={shape}, index_slice={indices}, "
                    f"axes={axes}, expand_axes={expand_axes}"
                    f"{g.get_debug_msg()}"
                )
            g.set_shape(res, new_shape)
        else:
            g.set_rank(res, g.get_rank(input_name))
    return res


def aten_tensor(
    g: GraphBuilder,
    sts: Optional[Dict[str, Any]],
    outputs: List[str],
    x: T,
    indices: Optional[Tuple[Any, ...]] = None,
) -> T:
    "[..., :, ...]"
    if indices is None:
        # x is some data to convert into a Tensor
        if isinstance(x, list) and all_int_or_float(x):
            if all_int(x):
                cst = np.array(x, dtype=np.int64)
            elif all_float(x):
                cst = np.array(x, dtype=np.float32)
            else:
                raise RuntimeError(
                    f"Unable to convert to guess value dtype for x={x}{g.get_debug_msg()}"
                )

            return g.make_initializer(outputs[0], cst)
        raise RuntimeError(
            f"Unable to convert a value into a tensor, x={x}{g.get_debug_msg()}"
        )

    if isinstance(indices, tuple) and len(indices) == 1:
        if isinstance(indices[0], list) and all_int(indices[0]):
            return _aten_tensor_int1(g, sts, outputs, x, indices, [0], [])
    raise RuntimeError(f"Unable to handle getitem with indices={indices}{g.get_debug_msg()}")


def aten_threshold_backward(
    g: GraphBuilder,
    sts: Optional[Dict[str, Any]],
    outputs: List[str],
    grad_output: T,
    x: T,
    threshold: float,
    name: str = "threshold_backward",
) -> T:
    "lessorequal"
    dtype = tensor_dtype_to_np_dtype(g.get_type(grad_output))
    le = g.op.LessOrEqual(x, np.array([threshold], dtype=dtype), name=name)
    res = g.op.Where(le, np.array([0], dtype=dtype), grad_output, outputs=outputs, name=name)
    set_type_shape_unary_op(g, le, x, TensorProto.BOOL)
    if not sts:
        set_type_shape_unary_op(g, res, x)
    return res


def aten_transpose(
    g: GraphBuilder,
    sts: Optional[Dict[str, Any]],
    outputs: List[str],
    input_name: T,
    dim0: int,
    dim1: int,
) -> T:
    "transpose"
    perm = list(range(g.rank(input_name)))
    perm[dim0], perm[dim1] = perm[dim1], perm[dim0]
    res = g.make_node("Transpose", [input_name], outputs, perm=perm, name="transpose")
    if not sts:
        g.set_type(outputs[0], g.get_type(input_name))
        if g.has_shape(input_name):
            shape = list(g.get_shape(input_name))
            shape[dim0], shape[dim1] = shape[dim1], shape[dim0]
            g.set_shape(outputs[0], tuple(shape))
        elif g.has_rank(input_name):
            g.set_rank(outputs[0], g.has_rank(input_name))
    return res


def aten_transpose_int(
    g: GraphBuilder,
    sts: Optional[Dict[str, Any]],
    outputs: List[str],
    input_name: T,
    dim0: int,
    dim1: int,
) -> T:
    "transpose"
    return aten_transpose(g, sts, outputs, input_name, dim0, dim1)


def aten_tril(
    g: GraphBuilder,
    sts: Optional[Dict[str, Any]],
    outputs: List[str],
    x: T,
    diagonal: int = 0,
) -> T:
    """tril"""

    if diagonal == 0:
        res = g.op.Trilu(x, upper=0, outputs=outputs)
    else:
        res = g.op.Trilu(x, np.array(diagonal, dtype=np.int64), upper=0, outputs=outputs)
    if not sts:
        set_type_shape_unary_op(g, res, x)
    return res


def aten_truediv(
    g: GraphBuilder, sts: Optional[Dict[str, Any]], outputs: List[str], x: T, y: T
) -> T:
    "truediv"
    x, y = prepare_inputs_homogeneous_operator(g, x, y)
    res = g.op.Div(x, y, outputs=outputs, name="truediv")
    if not sts:
        set_type_shape_binary_op(g, outputs[0], x, y)
    return res


def aten_triu(
    g: GraphBuilder,
    sts: Optional[Dict[str, Any]],
    outputs: List[str],
    x: T,
    diagonal: int = 0,
) -> T:
    """trilu"""
    res = g.op.Trilu(x, diagonal, upper=1, name="triu", outputs=outputs)
    if not sts:
        set_type_shape_unary_op(g, res, x)
    return res


def aten_type_as(
    g: GraphBuilder,
    sts: Optional[Dict[str, Any]],
    outputs: List[str],
    x: T,
    other: int,
    name: str = "type_as",
) -> T:
    """castlike"""
    if g.get_type(x) == g.get_type(other):
        return g.op.Identity(x, name=name, outputs=outputs)
    # res = g.op.CastLike(x, other, name=name, outputs=outputs)
    res = g.op.Cast(x, to=g.get_type(other), name=name, outputs=outputs)
    if not sts:
        set_type_shape_unary_op(g, res, x, itype=g.get_type(other))
    return res


def aten_unbind_int(
    g: GraphBuilder,
    sts: Optional[Dict[str, Any]],
    outputs: List[str],
    x: T,
    dim: int = 0,
    use_sequence: bool = False,
    name: str = "unbind",
) -> Tuple[T, ...]:
    """split"""
    assert not use_sequence, f"Not implemented for use_sequence={use_sequence}"
    assert g.has_shape(
        x
    ), f"Not implemented when the input {x!r} has no shape{g.get_debug_msg()}"
    shape = g.get_shape(x)
    assert isinstance(shape[dim], int), (
        f"Not implemented when shape on this axis is dynamic, "
        f"name={name!r}, shape={shape!r}"
    )

    if shape[dim] == 1:
        return g.op.Identity(x, outputs=outputs, name=name)

    if len(outputs) == 1:
        o = outputs[0]
        unbind_outputs = [f"{o}_u{i}" for i in range(shape[dim])]
        new_outputs = [g.unique_name(f"{o}#{i}") for i in range(shape[dim])]
    else:
        unbind_outputs = [g.unique_name(f"{o}{i}") for i, o in enumerate(outputs)]
        new_outputs = outputs

    g.make_node("Split", [x], unbind_outputs, axis=dim, num_outputs=shape[dim], name=name)
    dim_np = g.make_initializer("", np.array([dim], dtype=np.int64))
    for o, u in zip(new_outputs, unbind_outputs):
        g.make_node("Squeeze", [u, dim_np], [o], name=name)
    res = new_outputs
    if not sts:
        shape = g.get_shape(x)
        new_shape = list(shape)
        del new_shape[dim]
        t = g.get_type(x)
        for o in res:
            g.set_type(o, t)
            g.get_shape(o, new_shape)
    return res


def aten_unfold(
    g: GraphBuilder,
    sts: Optional[Dict[str, Any]],
    outputs: List[str],
    x: T,
    dimension: int,
    size: int,
    step: int,
    name: str = "unfold",
) -> T:
    "unfold"
    assert g.has_shape(x), f"Not implemented when x={x!r} has no shape{g.get_debug_msg()}"
    shape = g.get_shape(x)
    sizedim = shape[dimension]
    assert is_static_dimension(sizedim), (
        f"Dynamic shape is not implemented for x={x!r} and shape={shape!r}"
        f"{g.get_debug_msg()}"
    )

    stack = [
        g.op.Slice(
            x,
            np.array([low], dtype=np.int64),
            np.array([hi], dtype=np.int64),
            np.array([dimension], dtype=np.int64),
            name=name,
        )
        for low, hi in zip(range(0, sizedim, step), range(size, sizedim + 1, step))
    ]
    rk = len(shape)
    perm = list(range(rk))
    perm.append(perm.pop(dimension))
    unsqueeze = [
        g.op.UnsqueezeAnyOpset(
            g.op.Transpose(t, perm=perm, name=name),
            np.array([dimension], dtype=np.int64),
            name=name,
        )
        for t in stack
    ]
    if len(unsqueeze) == 1:
        return g.op.Identity(unsqueeze[0], name=name, outputs=outputs)
    return g.op.Concat(*unsqueeze, axis=dimension, name=name, outputs=outputs)


def aten_unsqueeze(
    g: GraphBuilder, sts: Optional[Dict[str, Any]], outputs: List[str], x: T, dim: int
) -> T:
    "unsqueeze"
    assert isinstance(dim, int), f"Not implemented for dim={dim!r}"
    res = g.op.UnsqueezeAnyOpset(x, np.array([dim], dtype=np.int64), outputs=outputs)
    if not sts:
        g.set_type(res, g.get_type(x))
        if g.has_shape(x):
            shape = list(g.get_shape(x))
            shape.insert(dim, 1)
            g.set_shape(res, tuple(shape))
        else:
            g.set_rank(res, g.get_rank(x) + 1)
    return res


def _aten_upsample_output_size(
    g: GraphBuilder,
    sts: Optional[Dict[str, Any]],
    outputs: List[str],
    x: T,
    output_size: T,
    mode: str,
    coordinate_transformation_mode: str,
    d: int,
    name: str = "upsample_output_size",
) -> T:
    batch_channel = None
    if g.has_shape(x):
        shape = g.get_shape(x)
        if is_static_shape(shape):
            batch_channel = g.make_initializer("", np.array(shape[:2], dtype=np.int64))
    if batch_channel is None:
        batch_channel = g.op.Shape(x, start=0, end=2, name=name)
    if isinstance(output_size, (tuple, list)):
        assert is_static_shape(output_size), f"output_size={output_size} must be static"
        rsize = g.make_initializer("", np.array(output_size, dtype=np.int64))
    else:
        assert isinstance(
            output_size, str
        ), f"Unexpected type {type(output_size)} for output_size"
        rsize = output_size
    new_output_size = g.op.Concat(batch_channel, rsize, axis=0, name=name)
    res = g.op.Resize(
        x,
        None,
        None,
        new_output_size,
        mode=mode,
        coordinate_transformation_mode=coordinate_transformation_mode,
        nearest_mode="floor",
        outputs=outputs,
        name=name,
    )
    if not sts:
        g.set_type(res, g.get_type(x))
        g.set_rank(res, g.get_rank(x))
    return res


def aten_upsample_nearest2d(
    g: GraphBuilder,
    sts: Optional[Dict[str, Any]],
    outputs: List[str],
    x: T,
    output_size: T,
    scales_h: Optional[float] = None,
    scales_w: Optional[float] = None,
    name: str = "upsample_nearest2d",
) -> T:
    """resize"""
    assert output_size is not None, "Not implemented when size is None"
    assert scales_h is None, f"Not impelmented when scales_h={scales_h}"
    assert scales_w is None, f"Not impelmented when scales_h={scales_w}"

    return _aten_upsample_output_size(
        g,
        sts,
        outputs,
        x,
        output_size,
        mode="nearest",
        coordinate_transformation_mode="asymmetric",
        d=2,
        name=name,
    )


def aten_upsample_nearest3d(
    g: GraphBuilder,
    sts: Optional[Dict[str, Any]],
    outputs: List[str],
    x: T,
    output_size: T,
    scales_d: Optional[float] = None,
    scales_h: Optional[float] = None,
    scales_w: Optional[float] = None,
    name: str = "upsample_nearest3d",
) -> T:
    """resize"""
    assert output_size is not None, "Not implemented when size is None"
    assert scales_d is None, f"Not impelmented when scales_h={scales_h}"
    assert scales_h is None, f"Not impelmented when scales_h={scales_h}"
    assert scales_w is None, f"Not impelmented when scales_h={scales_w}"

    return _aten_upsample_output_size(
        g,
        sts,
        outputs,
        x,
        output_size,
        mode="nearest",
        coordinate_transformation_mode="asymmetric",
        d=3,
        name=name,
    )


def _upsample_compute_output_size(input_size, output_size, scale_factors):
    spatial_dimensions = len(input_size) - 2
    if output_size is not None:
        assert scale_factors is None, f"scale_factors={scale_factors}"
        assert len(output_size) == spatial_dimensions, f"output_size={output_size}"
        return output_size
    if scale_factors is not None:
        assert output_size is None, f"scale_factors={scale_factors}, output_size={output_size}"
        assert len(scale_factors) == spatial_dimensions, f"output_size={scale_factors}"
        output_size = []
        for i, s in enumerate(scale_factors):
            assert isinstance(
                s, (int, float)
            ), f"Not implemented when a shape is dynamic, scale_factors={scale_factors}"
            output_size.append(input_size[i + 2] * int(s))
        return output_size
    raise AssertionError("Either scale_factors or output_size must be specified.")


def aten_upsample_bicubic2d(
    g: GraphBuilder,
    sts: Optional[Dict[str, Any]],
    outputs: List[str],
    x: T,
    output_size: T,
    align_corners: bool,
    scales_d: Optional[float] = None,
    scales_h: Optional[float] = None,
    name: str = "upsample_bicubic2d",
) -> T:
    """resize"""
    assert output_size is not None, "Not implemented when size is None"
    assert scales_d is None, f"Not impelmented when scales_h={scales_h}"
    assert scales_h is None, f"Not impelmented when scales_h={scales_h}"

    return _aten_upsample_output_size(
        g,
        sts,
        outputs,
        x,
        output_size,
        mode="cubic",
        coordinate_transformation_mode=(
            "align_corners" if align_corners else "pytorch_half_pixel"
        ),
        d=2,
        name=name,
    )


def aten_upsample_bicubic2d_vec(
    g: GraphBuilder,
    sts: Optional[Dict[str, Any]],
    outputs: List[str],
    x: T,
    output_size: T,
    align_corners: bool,
    scale_factors: Optional[Sequence[float]] = None,
    name: str = "upsample_bicubic2d_vec",
) -> T:
    """resize"""
    assert g.has_shape(x), f"Not implemented when {x!r} has no shape{g.get_debug_msg()}"
    osize = _upsample_compute_output_size(g.get_shape(x), output_size, scale_factors)
    # scales = (
    #     scale_factors if scale_factors else [None] * len(osize)
    # )
    scales = [None, None, None]
    return aten_upsample_bicubic2d(g, sts, outputs, x, osize, *scales, name=name)


def aten_upsample_nearest2d_vec(
    g: GraphBuilder,
    sts: Optional[Dict[str, Any]],
    outputs: List[str],
    x: T,
    output_size: Optional[T] = None,
    scale_factors: Optional[List[int]] = None,
    name: str = "upsample_nearest2d_vec",
) -> T:
    "resize"
    assert g.has_shape(x), f"Not implemented when {x!r} has no shape{g.get_debug_msg()}"
    osize = _upsample_compute_output_size(g.get_shape(x), output_size, scale_factors)
    # scales = (
    #     scale_factors if scale_factors else [None] * len(osize)
    # )
    scales = [None, None]
    return aten_upsample_nearest2d(g, sts, outputs, x, osize, *scales, name=name)


def aten_upsample_nearest3d_vec(
    g: GraphBuilder,
    sts: Optional[Dict[str, Any]],
    outputs: List[str],
    x: T,
    output_size: Optional[T] = None,
    scale_factors: Optional[List[int]] = None,
    name: str = "upsample_nearest3d_vec",
) -> T:
    "resize"
    assert g.has_shape(x), f"Not implemented when {x!r} has no shape{g.get_debug_msg()}"
    osize = _upsample_compute_output_size(g.get_shape(x), output_size, scale_factors)
    # scales = (
    #     scale_factors if scale_factors else [None] * len(osize)
    # )
    scales = [None, None, None]
    return aten_upsample_nearest3d(g, sts, outputs, x, osize, *scales, name=name)


def aten_upsample_trilinear3d(
    g: GraphBuilder,
    sts: Optional[Dict[str, Any]],
    outputs: List[str],
    x: T,
    output_size: T,
    align_corners: bool,
    scales_d: Optional[float] = None,
    scales_h: Optional[float] = None,
    scales_w: Optional[float] = None,
    name: str = "upsample_trilinear3d",
) -> T:
    """resize"""
    assert output_size is not None, "Not implemented when size is None"
    assert scales_d is None, f"Not impelmented when scales_h={scales_h}"
    assert scales_h is None, f"Not impelmented when scales_h={scales_h}"
    assert scales_w is None, f"Not impelmented when scales_h={scales_w}"

    return _aten_upsample_output_size(
        g,
        sts,
        outputs,
        x,
        output_size,
        mode="linear",
        coordinate_transformation_mode=(
            "align_corners" if align_corners else "pytorch_half_pixel"
        ),
        d=3,
        name=name,
    )


def aten_upsample_trilinear3d_vec(
    g: GraphBuilder,
    sts: Optional[Dict[str, Any]],
    outputs: List[str],
    x: T,
    output_size: T,
    align_corners: bool,
    scale_factors: Optional[Sequence[float]] = None,
    name: str = "upsample_trilinear3d_vec",
) -> T:
    """resize"""
    assert g.has_shape(x), f"Not implemented when {x!r} has no shape{g.get_debug_msg()}"
    osize = _upsample_compute_output_size(g.get_shape(x), output_size, scale_factors)
    # scales = (
    #     scale_factors if scale_factors else [None] * len(osize)
    # )
    scales = [None, None, None]
    return aten_upsample_trilinear3d(g, sts, outputs, x, osize, *scales, name=name)


def aten_view(
    g: GraphBuilder,
    sts: Optional[Dict[str, Any]],
    outputs: List[str],
    x: T,
    size: T,
    node_name: str = "view",
) -> T:
    "slice"
    if isinstance(size, (int, tuple, list)):
        asize = [size] if isinstance(size, int) else list(size)
        if is_static_shape(asize):
            asize = np.array(asize, dtype=np.int64)
            assert (
                len(asize.shape) == 1
            ), f"Unexpected shape for view, size={size}{g.get_debug_msg()}"
        elif g.is_dynamic_shape(asize):
            asize = g.make_shape_from_results(asize, name=node_name)
            # TODO: check that the shape is just a number
        else:
            raise RuntimeError(
                f"aten_view not implemented when size={size!r}{g.get_debug_msg()}"
            )
        res = g.op.Reshape(x, asize, outputs=outputs, name=node_name)
        if not sts:
            set_type_shape_reshape(g, res, x, asize)
        return res

    csize = g.op.Cast(size, to=TensorProto.INT64, name=node_name)
    res = g.op.Reshape(x, csize, outputs=outputs, name=node_name)
    if not sts:
        set_type_shape_reshape(g, res, x, size)
    return res


def aten__unsafe_view(
    g: GraphBuilder, sts: Optional[Dict[str, Any]], outputs: List[str], x: T, size: T
) -> T:
    "slice"
    return aten_view(g, sts, outputs, x, size, node_name="_unsafe_view")


def aten_where(
    g: GraphBuilder,
    sts: Optional[Dict[str, Any]],
    outputs: List[str],
    condition: T,
    x: T,
    other: T,
    name: str = "where",
) -> T:
    """where"""
    res = g.op.Where(condition, x, other, name=name, outputs=outputs)
    if not sts:
        set_type_shape_binary_op(g, res, condition, x, other, begin=1)
    return res


def aten_where_Scalar(
    g: GraphBuilder,
    sts: Optional[Dict[str, Any]],
    outputs: List[str],
    condition: T,
    x: T,
    other: T,
    name: str = "where_Scalar",
) -> T:
    """
    where

    This function may introduce some type issues when 'x' and 'other' are both floats.
    Implicit cast may be done by torch. Checks what happens after this node.
    """
    if isinstance(x, float) and isinstance(other, float) and g.get_type_known(outputs[0]):
        itype = g.get_type_known(outputs[0])
        dtype = tensor_dtype_to_np_dtype(itype)
        res = g.op.Where(
            condition,
            np.array(x, dtype=dtype),
            np.array(other, dtype=dtype),
            name=name,
            outputs=outputs,
        )
        if not sts:
            g.set_type(res, itype)
            if g.has_shape(condition):
                g.set_shape(res, g.get_shape(condition))
            elif g.has_rank(condition):
                g.set_rank(res, g.get_rank(condition))
        return res

    assert isinstance(x, str) or isinstance(other, str), (
        f"aten_where not implemented when both constants are float, "
        f"x={x}, other={other}{g.get_debug_msg()}"
    )
    return aten_where(g, sts, outputs, condition, x, other, name=name)


def aten_where_self(
    g: GraphBuilder,
    sts: Optional[Dict[str, Any]],
    outputs: List[str],
    condition: T,
    x: T,
    other: T,
) -> T:
    """where"""
    return aten_where(g, sts, outputs, condition, x, other, name="where_self")


def aten_wrap_with_autocast(
    g: GraphBuilder,
    sts: Optional[Dict[str, Any]],
    outputs: List[str],
    device_type: str,
    dtype: Optional["torch.dtype"],  # noqa: F821
    enabled: bool,
    cache_enabled: Optional[bool],
    wrapped_func,
    *args: Sequence[T],
    **kwargs,
) -> T:
    "identity"
    assert dtype is None, f"Not implemented with dtype={dtype}{g.get_debug_msg()}"
    assert not enabled, f"Not implemented with dtype={enabled}{g.get_debug_msg()}"
    assert (
        cache_enabled is None
    ), f"Not implemented with cache_enabled={cache_enabled}{g.get_debug_msg()}"
    assert g.has_local_function(
        wrapped_func, domain=LOCAL_DOMAIN
    ), f"No local function {wrapped_func!r}{g.get_debug_msg()}"
    assert all(
        isinstance(_, str) for _ in args
    ), f"Unexpected input types args={args}{g.get_debug_msg()}"
    local_outputs = g.get_local_function_outputs(wrapped_func, domain=LOCAL_DOMAIN)
    if len(outputs) == len(local_outputs):
        return g.make_node(
            wrapped_func,
            args,
            outputs,
            name="wrap_with_autocast",
            domain=LOCAL_DOMAIN,
        )
    assert len(outputs) == 1, (
        f"Unexpected outputs={outputs} but local_outputs={local_outputs} "
        f"for function {wrapped_func!r}{g.get_debug_msg()}"
    )
    new_outputs = [f"{outputs[0]}#{i}" for i in range(len(local_outputs))]
    return g.make_node(
        wrapped_func,
        args,
        new_outputs,
        name="wrap_with_autocast",
        domain=LOCAL_DOMAIN,
    )


def aten_wrap_with_set_grad_enabled(
    g: GraphBuilder,
    sts: Optional[Dict[str, Any]],
    outputs: List[str],
    enable_grad: bool,
    wrapped_func,
    *args: Sequence[T],
    **kwargs,
) -> T:
    "identity"
    assert (
        not enable_grad
    ), f"Not implemented with enable_grad={enable_grad}{g.get_debug_msg()}"
    assert g.has_local_function(
        wrapped_func, domain=LOCAL_DOMAIN
    ), f"No local function {wrapped_func!r}{g.get_debug_msg()}"
    assert all(
        isinstance(_, str) for _ in args
    ), f"Unexpected input types args={args}{g.get_debug_msg()}"
    local_outputs = g.get_local_function_outputs(wrapped_func, domain=LOCAL_DOMAIN)
    if len(outputs) == len(local_outputs):
        return g.make_node(
            wrapped_func,
            args,
            outputs,
            name="wrap_with_set_grad_enabled",
            domain=LOCAL_DOMAIN,
        )
    assert len(outputs) == 1, (
        f"Unexpected outputs={outputs} but local_outputs={local_outputs} "
        f"for function {wrapped_func!r}{g.get_debug_msg()}"
    )
    new_outputs = [f"{outputs[0]}#{i}" for i in range(len(local_outputs))]
    return g.make_node(
        wrapped_func,
        args,
        new_outputs,
        name="wrap_with_set_grad_enabled",
        domain=LOCAL_DOMAIN,
    )


def aten_zeros(
    g: GraphBuilder,
    sts: Optional[Dict[str, Any]],
    outputs: List[str],
    size: T,
    dtype: Optional["torch.dtype"] = None,  # noqa: F821
    layout=None,
    device: Optional["torch.device"] = None,  # noqa: F821
    pin_memory=None,
    requires_grad: bool = False,
    name: str = "zeros",
) -> T:
    "constantofshape"
    return aten_full(
        g,
        sts,
        outputs,
        size,
        fill_value=None,
        dtype=dtype,
        layout=layout,
        device=device,
        pin_memory=pin_memory,
        requires_grad=requires_grad,
        name=name,
    )


def aten_zeros_like(
    g: GraphBuilder,
    sts: Optional[Dict[str, Any]],
    outputs: List[str],
    x: T,
    dtype: Optional["torch.dtype"] = None,  # noqa: F821
    layout=None,
    device: Optional["torch.device"] = None,  # noqa: F821
    pin_memory=None,
    memory_format: Optional[str] = None,
    name: str = "zeros_like",
) -> T:
    "constantofshape"
    assert (
        memory_format is None
    ), f"unexpected value for memory_format={memory_format}{g.get_debug_msg()}"
    return aten_full_like(
        g,
        sts,
        outputs,
        x,
        fill_value=None,
        dtype=dtype,
        layout=layout,
        device=device,
        pin_memory=pin_memory,
        name=name,
    )<|MERGE_RESOLUTION|>--- conflicted
+++ resolved
@@ -2934,12 +2934,12 @@
     accumulate: bool = False,
     name="aten_index_put",
 ) -> T:
-    "[..., :, ...]"
+    "M[..., :, ...] = ..."
     assert isinstance(indices, list), f"Unexpected type {type(indices)}{g.get_debug_msg()}"
     assert g.has_shape(x), f"Missing shape for {x!r}{g.get_debug_msg()}"
 
     if len(indices) == 1:
-        name = f"{name}1"
+        name = f"{name}1_"
         index = indices[0]  # tensor
         index_dtype = g.get_type(index)
         if index_dtype == TensorProto.BOOL:
@@ -2977,8 +2977,79 @@
             g.set_shape(res, g.get_shape(x))
         return res
 
-    if len(indices) == 3:
-        name = f"{name}3"
+    if len(indices) == 2:
+        # copy[kv_index, indices] = update.transpose(1, 0)
+        name = f"{name}2_"
+        ind0, ind1 = indices
+        if (
+            g.get_type(ind0) in {TensorProto.INT64, TensorProto.INT32}
+            and g.get_type(ind1) in {TensorProto.INT64, TensorProto.INT32}
+            and g.has_rank(ind0)
+            and g.get_rank(ind0) == 1
+            and g.has_rank(ind1)
+            and g.get_rank(ind1) == 1
+            and g.has_rank(values)
+            and g.has_rank(x)
+        ):
+            assert g.get_rank(x) == 2, (
+                f"No implementation for index_put when indices={indices}, "
+                f"rk(x)={g.get_rank(x)}, rk(values)={g.get_rank(values)} "
+                f"{g.get_debug_msg()}"
+            )
+            if g.get_rank(values) == 1:
+                shape_x = g.op.Shape(x, name=name)
+                n_cols = g.op.GatherElements(shape_x, np.array([1], dtype=np.int64), name=name)
+                ind0_ = g.op.Reshape(ind0, np.array([-1, 1], dtype=np.int64), name=name)
+                ind1_ = g.op.Reshape(ind1, np.array([1, -1], dtype=np.int64), name=name)
+                indices_2d = g.op.Add(g.op.Mul(ind0_, n_cols, name=name), ind1_, name=name)
+                size = g.op.Size(x, name=name)
+                arange_1d = g.op.Range(
+                    np.array(0, dtype=np.int64), size, np.array(1, dtype=np.int64), name=name
+                )
+                indices_1d = g.op.GatherElements(
+                    arange_1d,
+                    g.op.Reshape(indices_2d, np.array([-1], dtype=np.int64), name=name),
+                    name=name,
+                )
+
+                new_shape = g.op.Concat(
+                    g.op.Shape(ind0, name=name),
+                    g.op.Shape(ind1, name=name),
+                    axis=0,
+                    name=name,
+                )
+                v2 = g.op.UnsqueezeAnyOpset(values, np.array([0], dtype=np.int64), name=name)
+                expanded = g.op.Reshape(
+                    g.op.Expand(v2, new_shape, name=name),
+                    np.array([-1], dtype=np.int64),
+                    name=name,
+                )
+
+                flat_x = g.op.Reshape(x, np.array([-1], dtype=np.int64), name=name)
+                if accumulate:
+                    flat_up_x = g.op.ScatterElements(
+                        flat_x, indices_1d, expanded, name=name, reduction="add"
+                    )
+                else:
+                    flat_up_x = g.op.ScatterElements(flat_x, indices_1d, expanded, name=name)
+                g.set_type(flat_up_x, g.get_type(x))
+
+                res = g.op.Reshape(flat_up_x, shape_x, name=name, outputs=outputs)
+                if not sts:
+                    g.set_type(res, g.get_type(x))
+                    g.set_shape(res, g.get_shape(x))
+                return res
+
+            raise AssertionError(
+                f"No implementation for index_put when indices={indices}, "
+                f"rk(x)={g.get_rank(x)}, rk(values)={g.get_rank(values)} "
+                f"{g.get_debug_msg()}"
+            )
+
+    if len(indices) == "3":
+        # copy[index, middle, indices] = update.transpose(1, 0)
+        # index_put.default(args = (%clone, [%kv_index, %arange], %view), kwargs = {})
+        name = f"{name}3_"
         last = indices[-1]
         if (
             g.has_type(last)
@@ -2999,31 +3070,26 @@
                 # x[i, j, a:b] = values
                 pass
 
-            if not sts:
-                g.set_type(res, g.get_type(x))
-                g.set_shape(res, g.get_shape(x))
-            return res
-
-<<<<<<< HEAD
+        if accumulate:
+            assert g.main_opset >= 13, (
+                f"index_put cannot be implemented for opset < 13 "
+                f"because ScatterND does not support reduction"
+                f"{g.get_debug_msg()}"
+            )
+            res = g.op.ScatterND(
+                x, new_index, values, name=name, reduction="add", outputs=outputs
+            )
+        else:
+            res = g.op.ScatterND(x, new_index, values, name=name, outputs=outputs)
+
+        if not sts:
+            g.set_type(res, g.get_type(x))
+            g.set_shape(res, g.get_shape(x))
+        return res
+
     raise AssertionError(
         f"No implementation for index_put when indices={indices}{g.get_debug_msg()}"
     )
-=======
-    if accumulate:
-        assert g.main_opset >= 13, (
-            f"index_put cannot be implemented for opset < 13 "
-            f"because ScatterND does not support reduction"
-            f"{g.get_debug_msg()}"
-        )
-        res = g.op.ScatterND(x, new_index, values, name=name, reduction="add", outputs=outputs)
-    else:
-        res = g.op.ScatterND(x, new_index, values, name=name, outputs=outputs)
-
-    if not sts:
-        g.set_type(res, g.get_type(x))
-        g.set_shape(res, g.get_shape(x))
-    return res
->>>>>>> 386389b0
 
 
 def aten_instance_norm(
