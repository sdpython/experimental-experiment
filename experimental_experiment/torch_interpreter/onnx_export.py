--- conflicted
+++ resolved
@@ -425,14 +425,8 @@
     external_threshold: int = 1024,
     export_options: Optional[Union[str, ExportOptions]] = None,
     return_optimize_report: bool = False,
-<<<<<<< HEAD
     strict: bool = True,
     filename: Optional[str] = None,
-    decomposition_table: Optional[
-        Union[str, Dict["torch._ops.OpOverload", Callable[..., Any]]]  # noqa: F821
-    ] = None,
-=======
->>>>>>> b104dcd4
     inline: bool = False,
 ) -> Union[
     Union[ModelProto, ModelContainer],
@@ -462,15 +456,8 @@
     :param external_threshold: if large_model is True, every tensor above this limit
         is stored as external
     :param return_optimize_report: returns statistics on the optimization as well
-<<<<<<< HEAD
     :param strict: given to ``torch.export.export``
     :param filename: if specified, stores the model into that file
-    :param decomposition_table: decomposition_table, a string as well such as default
-        to use the default decomposition table returned by
-        :func:`get_decomposition_table
-        <experimental_experiment.torch_dynamo.get_decomposition_table>`
-=======
->>>>>>> b104dcd4
     :param inline: inline the model before converting to onnx, this is done before
             any optimization takes place
     :param export_options: to apply differents options before to get the exported program
